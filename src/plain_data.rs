// Copyright 2015 MaidSafe.net limited.
//
// This SAFE Network Software is licensed to you under (1) the MaidSafe.net Commercial License,
// version 1.0 or later, or (2) The General Public License (GPL), version 3, depending on which
// licence you accepted on initial access to the Software (the "Licences").
//
// By contributing code to the SAFE Network Software, or to this project generally, you agree to be
// bound by the terms of the MaidSafe Contributor Agreement, version 1.0.  This, along with the
// Licenses can be found in the root directory of this project at LICENSE, COPYING and CONTRIBUTOR.
//
// Unless required by applicable law or agreed to in writing, the SAFE Network Software distributed
// under the GPL Licence is distributed on an "AS IS" BASIS, WITHOUT WARRANTIES OR CONDITIONS OF ANY
// KIND, either express or implied.
//
// Please review the Licences for the specific language governing permissions and limitations
// relating to use of the SAFE Network Software.

use rustc_serialize::{Decoder, Encodable, Encoder};
use NameType;

/// PlainData
<<<<<<< HEAD
#[derive(Clone, RustcEncodable, PartialOrd, Ord, RustcDecodable, PartialEq, Eq, Debug)]
=======
#[derive(Clone, RustcEncodable, RustcDecodable, PartialEq, Eq, PartialOrd, Ord, Debug)]
>>>>>>> d1851319
pub struct PlainData {
    name: NameType,
    value: Vec<u8>,
}

impl PlainData {

    /// Creates a new instance of PlainData
    pub fn new(name: NameType, value: Vec<u8>) -> PlainData {
        PlainData {
            name: name,
            value: value,
        }
    }

    /// Returns the value
    pub fn value(&self) -> &Vec<u8> {
        &self.value
    }


    /// Returns name ensuring invariant
    pub fn name(&self) -> NameType {
        self.name.clone()
    }

    pub fn payload_size(&self) -> usize {
        self.value.len()
    }
}



#[cfg(test)]
mod test {

    extern crate rand;

    use NameType;
    use super::PlainData;
    use self::rand::Rng;
    use sodiumoxide::crypto;
    use rustc_serialize::hex::ToHex;

        fn generate_random() -> Vec<u8> {
            let size = 1025;
            let mut data = Vec::with_capacity(size);
            let mut rng = rand::thread_rng();
            for _ in 0..size {
                data.push(rng.gen::<u8>());
            }
            data
        }


    #[test]
    fn basic_check() {
        let name1 = NameType(crypto::hash::sha512::hash(&generate_random()).0);
        let name2 = NameType(crypto::hash::sha512::hash(&generate_random()).0);
        let value1 = generate_random();
        let value2 = generate_random();
        let plain_data1 = PlainData::new(name1, value1.clone());
        let plain_data2 = PlainData::new(name2, value2.clone());
        assert!(plain_data1.name() != plain_data2.name());
        assert!(plain_data1.value().to_hex() != plain_data2.value().to_hex());
        assert_eq!(plain_data1.value().to_hex(), value1.to_hex());
        assert_eq!(plain_data2.value().to_hex(), value2.to_hex());
    }

}<|MERGE_RESOLUTION|>--- conflicted
+++ resolved
@@ -19,11 +19,7 @@
 use NameType;
 
 /// PlainData
-<<<<<<< HEAD
-#[derive(Clone, RustcEncodable, PartialOrd, Ord, RustcDecodable, PartialEq, Eq, Debug)]
-=======
 #[derive(Clone, RustcEncodable, RustcDecodable, PartialEq, Eq, PartialOrd, Ord, Debug)]
->>>>>>> d1851319
 pub struct PlainData {
     name: NameType,
     value: Vec<u8>,
