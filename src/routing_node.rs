--- conflicted
+++ resolved
@@ -15,26 +15,6 @@
 // Please review the Licences for the specific language governing permissions and limitations
 // relating to use of the SAFE Network Software.
 
-<<<<<<< HEAD
-use crust;
-
-use routing_table::{RoutingTable, NodeInfo};
-
-use sodiumoxide::crypto;
-use std::cmp::min;
-
-use lru_time_cache::LruCache;
-
-use action::Action;
-use event::Event;
-use NameType;
-use id::Id;
-use public_id::PublicId;
-use types;
-use types::{Bytes, Address, CacheOptions};
-use utils::{encode, decode};
-use utils;
-=======
 use std::io;
 use itertools::Itertools;
 use crust;
@@ -49,7 +29,6 @@
 use authority::Authority;
 use kademlia_routing_table::{RoutingTable, NodeInfo};
 use maidsafe_utilities::serialisation::{serialise, deserialise};
->>>>>>> 6336be7b
 use data::{Data, DataRequest};
 use messages::{DirectMessage, HopMessage, SignedMessage, RoutingMessage, RequestMessage,
                ResponseMessage, RequestContent, ResponseContent, Message};
@@ -72,83 +51,6 @@
     Node,
 }
 
-<<<<<<< HEAD
-#[derive(PartialEq, Eq, PartialOrd, Ord, Clone)]
-pub struct Relay {
-    pub public_key: ::sodiumoxide::crypto::sign::PublicKey,
-}
-
-impl ::utilities::Identifiable for Relay {
-    fn valid_public_id(&self, public_id: &::public_id::PublicId) -> bool {
-        self.public_key == public_id.signing_public_key()
-    }
-}
-
-impl ::std::fmt::Debug for Relay {
-    fn fmt(&self, formatter: &mut ::std::fmt::Formatter) -> Result<(), ::std::fmt::Error> {
-        formatter.write_str(&format!("Public Key {:?}",
-            ::NameType::new(::sodiumoxide::crypto::hash::sha512::hash(&self.public_key[..]).0)))
-    }
-}
-
-/// ConnectionName labels the counterparty on a connection in relation to us
-#[derive(PartialEq, Eq, PartialOrd, Ord, Debug, Clone)]
-#[allow(unused)]
-pub enum ConnectionName {
-    Relay(Address),
-    Routing(NameType),
-    Bootstrap(NameType),
-    Unidentified(crust::Connection, bool),
-   //                               ~|~~
-   //                                | set true when connected as a bootstrap connection
-}
-
-
-/// State determines the current state of RoutingCore based on the established connections.
-/// State will start at Disconnected and for a full node under expected behaviour cycle from
-/// Disconnected to Bootstrapped.  Once Bootstrapped it requires a relocated name provided by
-/// the network.  Once the name has been acquired, the state is Relocated and a routing table
-/// is initialised with this name.  Once routing connections with the network are established,
-/// the state is Connected.  Once more than ::types::GROUP_SIZE connections have been established,
-/// the state is marked as GroupConnected. If the routing connections are lost, the state returns
-/// to Disconnected and the routing table is destroyed.  If the node accepts an incoming connection
-/// while itself disconnected it can jump from Disconnected to Relocated (assigning itself a name).
-/// For a client the cycle is reduced to Disconnected and Bootstrapped.
-/// When the user calls ::stop(), the state is set to Terminated.
-#[allow(unused)]
-#[derive(PartialEq, Eq, PartialOrd, Ord, Debug, Clone)]
-pub enum State {
-    /// There are no connections.
-    Disconnected,
-    /// There are only bootstrap connections, and we do not yet have a name.
-    Bootstrapped,
-    /// There are only bootstrap connections, and we have received a name.
-    Relocated,
-    /// There are 0 < n < GROUP_SIZE routing connections, and we have a name.
-    Connected,
-    /// There are n >= GROUP_SIZE routing connections, and we have a name.
-    GroupConnected,
-    /// ::stop() has been called.
-    Terminated,
-}
-
-/// ExpectedConnection.
-#[derive(PartialEq, Eq, PartialOrd, Ord, Debug, Clone, RustcEncodable, RustcDecodable)]
-#[allow(unused)]
-pub enum ExpectedConnection {
-    /// A ConnectRequest was sent by peer. Store a signed message as token to return to the peer
-    /// when a connection from crust event OnConnect arrives with connection token equal to the
-    /// first parameter.
-    Request(u32, ::messages::ConnectRequest, ::messages::SignedToken),
-    /// A ConnectResponse sent by peer with a signed token that is our original validatable
-    /// ConnectRequest. Matches to the connection returned by crust event OnConnect that arrives
-    /// with connection token equal to the first parameter.
-    Response(u32, ::messages::ConnectResponse, ::messages::SignedToken),
-}
-
-/// Routing Node
-=======
->>>>>>> 6336be7b
 pub struct RoutingNode {
     // for CRUST
     crust_service: ::crust::Service,
@@ -159,29 +61,6 @@
     crust_rx: ::std::sync::mpsc::Receiver<::crust::Event>,
     action_rx: ::std::sync::mpsc::Receiver<Action>,
     event_sender: ::std::sync::mpsc::Sender<Event>,
-<<<<<<< HEAD
-    filter: ::filter::Filter,
-    connection_filter: ::message_filter::MessageFilter<::NameType>,
-    public_id_cache: LruCache<NameType, PublicId>,
-    accumulator: ::message_accumulator::MessageAccumulator,
-    refresh_accumulator: ::refresh_accumulator::RefreshAccumulator,
-    cache_options: CacheOptions,
-    data_cache: Option<LruCache<NameType, Data>>,
-
-
-//START
-    id: Id,
-    state: State,
-    network_name: Option<NameType>,
-    routing_table: Option<RoutingTable>,
-    bootstrap_map: Option<::utilities::ConnectionMap<::NameType>>,
-    relay_map: Option<::utilities::ConnectionMap<Relay>>,
-    expected_connections: ::utilities::ExpirationMap<ExpectedConnection,
-        Option<::crust::Connection>>,
-    unknown_connections: ::utilities::ExpirationMap<::crust::Connection,
-        Option<::direct_messages::Hello>>,
-//END
-=======
     signed_message_filter: ::message_filter::MessageFilter<::messages::SignedMessage>,
     connection_filter: ::message_filter::MessageFilter<XorName>,
     node_id_cache: LruCache<XorName, PublicId>,
@@ -199,7 +78,6 @@
     // any clients we have proxying through us
     client_map: ::std::collections::HashMap<sign::PublicKey, ::crust::Connection>,
     data_cache: LruCache<XorName, Data>,
->>>>>>> 6336be7b
 }
 
 impl RoutingNode {
@@ -230,171 +108,6 @@
             Err(what) => panic!(format!("Unable to start crust::Service {}", what)),
         };
 
-<<<<<<< HEAD
-        let accepting_on = crust_service.start_default_acceptors().into_iter()
-                           .filter_map(|ep|ep.ok())
-                           .flat_map(::crust::ifaddrs_if_unspecified)
-                           //.take(1) // Brian Asked to Comment this line
-                           .collect::<Vec<::crust::Endpoint>>();
-
-        // The above command will give us only internal endpoints on which
-        // we're accepting. The next command will try to contact an IGD device
-        // and create external mapping to those endpoints. The result
-        // shall be returned async through the ExternalEndpoints event.
-        crust_service.get_external_endpoints();
-
-
-
-//START
-        let id = match keys {
-            Some(id) => id,
-            None => Id::new(),
-        };
-        // nodes are not persistent, and a client has no network allocated name
-        if id.is_relocated() {
-            error!("Core terminates routing as initialised with relocated id {:?}",
-                PublicId::new(&id));
-            let _ = action_sender.send(Action::Terminate);
-        };
-//END
-
-        RoutingNode {
-            crust_receiver: crust_receiver,
-            crust_service: crust_service,
-            accepting_on: accepting_on,
-            // Counter starts at 1, 0 is reserved for bootstrapping.
-            connection_counter: 1u32,
-            client_restriction: client_restriction,
-            action_sender: action_sender.clone(),
-            action_receiver: action_receiver,
-            event_sender: event_sender.clone(),
-            filter: ::filter::Filter::with_expiry_duration(::time::Duration::minutes(20)),
-            connection_filter: ::message_filter::MessageFilter::with_expiry_duration(
-                ::time::Duration::seconds(20)),
-            public_id_cache: LruCache::with_expiry_duration(::time::Duration::minutes(10)),
-            accumulator: ::message_accumulator::MessageAccumulator::with_expiry_duration(
-                ::time::Duration::minutes(5)),
-            refresh_accumulator: ::refresh_accumulator::RefreshAccumulator::with_expiry_duration(
-                ::time::Duration::minutes(5), event_sender),
-            cache_options: CacheOptions::no_caching(),
-            data_cache: None,
-//START
-            id: id,
-            state: State::Disconnected,
-            network_name: None,
-            routing_table: None,
-            bootstrap_map: Some(::utilities::ConnectionMap::new()),
-            relay_map: None,
-            expected_connections: ::utilities::ExpirationMap::with_expiry_duration(
-                ::time::Duration::minutes(5)),
-            unknown_connections: ::utilities::ExpirationMap::with_expiry_duration(
-                ::time::Duration::minutes(5)),
-//END
-        }
-    }
-
-    pub fn run(&mut self) {
-        self.crust_service.bootstrap(0u32);
-        debug!("RoutingNode started running and started bootstrap");
-        loop {
-            match self.action_receiver.try_recv() {
-                Err(_) => {}
-                Ok(Action::SendMessage(signed_message)) => {
-                    ignore(self.message_received(signed_message));
-                }
-                Ok(Action::SendContent(our_authority, to_authority, content)) => {
-                    let _ = self.send_content(our_authority, to_authority, content);
-                },
-                Ok(Action::SendConfirmationHello(connection, address)) => {
-                    let _ = self.send_hello(connection, Some(address));
-                },
-                Ok(Action::RequestNetworkName(to_authority, content)) => {
-                    debug!("RequestNetworkName received for {:?}", content);
-                    let _ = self.request_network_name(to_authority, content);
-                },
-                Ok(Action::ClientSendContent(to_authority, content)) => {
-                    debug!("ClientSendContent received for {:?}", content);
-                    let _ = self.client_send_content(to_authority, content);
-                },
-                Ok(Action::Churn(our_close_group, targets, cause)) => {
-                    let _ = self.generate_churn(our_close_group, targets, cause);
-                },
-                Ok(Action::SetCacheOptions(cache_options)) => {
-                    self.set_cache_options(cache_options);
-                },
-                Ok(Action::DropConnections(connections)) => {
-                    self.drop_connections(connections);
-                },
-                Ok(Action::MatchConnection(expected_connection, unknown_connection)) => {
-                    self.match_connection(expected_connection, unknown_connection);
-                },
-                Ok(Action::Rebootstrap) => {
-                    self.reset();
-                    self.crust_service.bootstrap(0u32);
-                },
-                Ok(Action::Terminate) => {
-                    debug!("routing node terminated");
-                    let _ = self.event_sender.send(Event::Terminated);
-                    self.crust_service.stop();
-                    break;
-                }
-            };
-            match self.crust_receiver.try_recv() {
-                Err(_) => {
-                    // FIXME (ben 16/08/2015) other reasons could induce an error
-                    // main error assumed now to be no new crust events
-                    // break;
-                }
-                Ok(::crust::Event::NewMessage(connection, bytes)) => {
-                    match decode::<SignedMessage>(&bytes) {
-                        Ok(message) => {
-                            // Handle SignedMessage for any identified connection
-                            match self.lookup_connection(&connection) {
-                                Some(ConnectionName::Unidentified(_, _)) => debug!("Message
-                                        from unidentified connection {:?}", connection),
-                                None => debug!("Message from unknown connection {:?}",
-                                    connection),
-                                _ => ignore(self.message_received(message)),
-                            };
-                        }
-                        // The message received is not a Signed Routing Message,
-                        // expect it to be an Hello message to identify a connection
-                        Err(_) => {
-                            match decode::<::direct_messages::DirectMessage>(&bytes) {
-                                Ok(direct_message) => self.direct_message_received(
-                                        direct_message, connection),
-                                    _ => error!("Unparsable message received on {:?}", connection),
-                            };
-                        }
-                    };
-                }
-                Ok(::crust::Event::OnConnect(connection, connection_token)) => {
-                    self.handle_on_connect(connection, connection_token);
-                }
-                Ok(::crust::Event::OnRendezvousConnect(_connection, _response_token)) => {
-                    unimplemented!()
-                }
-                Ok(::crust::Event::OnAccept(connection)) => {
-                    self.handle_on_accept(connection);
-                }
-                Ok(::crust::Event::LostConnection(connection)) => {
-                    self.handle_lost_connection(connection);
-                }
-                Ok(::crust::Event::BootstrapFinished) => {
-                    // match self.state() {
-                    //     &State::Disconnected => {
-                    //         self.reset();
-                    //         ::std::thread::sleep_ms(100);
-                    //         self.crust_service.bootstrap(0u32);
-                    //     },
-                    //     _ => {},
-                    // };
-                }
-                Ok(::crust::Event::ExternalEndpoints(external_endpoints)) => {
-                    for external_endpoint in external_endpoints {
-                        debug!("Adding external endpoint {:?}.", external_endpoint);
-                        self.accepting_on.push(external_endpoint);
-=======
         let full_id = match keys {
             Some(full_id) => full_id,
             None => FullId::new(),
@@ -489,7 +202,6 @@
                                 break;
                             }
                         }
->>>>>>> 6336be7b
                     }
                 }
                 ::maidsafe_utilities::event_sender::MaidSafeEventCategory::CrustEvent => {
@@ -554,72 +266,6 @@
         }
     }
 
-<<<<<<< HEAD
-    /// reset keeps the persistant state, but drops all connections
-    /// and restarts the cycle from disconnected.
-    fn reset(&mut self) {
-          let client_restriction = self.client_restriction;
-          let open_connections = self.reset_core(client_restriction);
-          for connection in open_connections {
-              self.crust_service.drop_node(connection);
-          }
-          self.filter = ::filter::Filter::with_expiry_duration(::time::Duration::minutes(20));
-          self.connection_filter = ::message_filter::MessageFilter::with_expiry_duration(
-              ::time::Duration::seconds(20));
-          self.public_id_cache = LruCache::with_expiry_duration(::time::Duration::minutes(10));
-          self.accumulator = ::message_accumulator::MessageAccumulator::with_expiry_duration(
-              ::time::Duration::minutes(5));
-          self.refresh_accumulator = ::refresh_accumulator::RefreshAccumulator
-              ::with_expiry_duration(::time::Duration::minutes(5), self.event_sender.clone());
-          self.data_cache = None;
-          let preserve_cache_options = self.cache_options.clone();
-          self.set_cache_options(preserve_cache_options);
-    }
-
-    fn handle_on_connect(&mut self, connection: ::crust::Connection, connection_token: u32) {
-        match self.state() {
-            &State::Disconnected => {
-                // This is our first connection, add as bootstrap and send hello.
-                debug!("Adding unknown connection {:?} on connect.\n", connection);
-                let _ = self.add_unknown_connection(connection.clone());
-                ignore(self.send_hello(connection, None));
-                return;
-            },
-            &State::Bootstrapped => {
-                // We're bootstrapped at our side but haven't received hello response and relocated,
-                // so drop this connection.
-                self.crust_service.drop_node(connection);
-                return;
-            },
-            // We have at least one connection, so continue unless terminate has been received.
-            &State::Relocated => {},
-            &State::Connected => {},
-            &State::GroupConnected => {},
-            &State::Terminated => {
-                // Terminate has been called don't act on any further events.
-                self.crust_service.drop_node(connection);
-                return;
-            },
-        };
-
-        debug!("Matching expected connection {:?} on connect, our state {:?}.\n", connection,
-            self.state());
-        match self.match_expected_connection(&connection, connection_token) {
-            Some(expected_connection) => {
-                match expected_connection {
-                    ExpectedConnection::Request(_, _, signed_token) => {
-                        match SignedMessage::new_from_token(signed_token) {
-                            Ok(signed_message) => {
-                                debug!("Sending {:?} on {:?}.\n", signed_message, connection);
-                                ignore(self.send_hello(connection, None));
-                                ignore(self.send(signed_message));
-                            },
-                            Err(_) => {},
-                        }
-                    }
-                    ExpectedConnection::Response(_, _, _) => {
-                        ignore(self.send_hello(connection, None));
-=======
     fn handle_hop_message(&mut self,
                           hop_msg: &HopMessage,
                           connection: ::crust::Connection)
@@ -674,7 +320,6 @@
                     if let &RoutingMessage::Response(ResponseMessage { content: ResponseContent::GetCloseGroup { .. }, .. }) =
                         signed_msg.content() {
                         try!(self.handle_signed_message_for_client(&signed_msg));
->>>>>>> 6336be7b
                     }
                 }
             }
@@ -686,40 +331,6 @@
         }
     }
 
-<<<<<<< HEAD
-    fn handle_on_accept(&mut self, connection: ::crust::Connection) {
-        match self.state() {
-            &State::Disconnected => {
-                let assigned_name = NameType::new(crypto::hash::sha512::hash(
-                    &self.id().name().0).0);
-                self.assign_name(&assigned_name);
-            },
-            &State::Bootstrapped => {
-                self.crust_service.drop_node(connection);
-                return;
-            },
-            &State::Relocated => {},
-            &State::Connected => {},
-            &State::GroupConnected => {},
-            &State::Terminated => {
-                self.crust_service.drop_node(connection);
-                return;
-            },
-        };
-
-        debug!("Adding unknown connection {:?} on accept, our state {:?}.\n", connection,
-            self.state());
-        self.add_unknown_connection(connection);
-        // ignore(self.send_hello(connection, None))
-    }
-
-    /// When CRUST reports a lost connection, ensure we remove the endpoint anywhere
-    fn handle_lost_connection(&mut self, connection: ::crust::Connection) {
-        debug!("Lost connection on {:?}.\n", connection);
-        let connection_name = self.lookup_connection(&connection);
-        if connection_name.is_some() {
-            self.drop_peer(&connection_name.unwrap());
-=======
     fn handle_signed_message_for_node(&mut self,
                                       signed_msg: &SignedMessage,
                                       hop_name: &XorName)
@@ -780,36 +391,10 @@
         // Forwarding the message not meant for us (transit)
         if !self.routing_table.is_close(signed_msg.content().dst().get_name()) {
             return self.send(signed_msg.clone());
->>>>>>> 6336be7b
         }
         self.handle_routing_message(signed_msg.content().clone(), signed_msg.public_id().clone())
     }
 
-<<<<<<< HEAD
-    // ---- Hello connection identification -------------------------------------------------------
-
-    fn send_hello(&mut self, connection: ::crust::Connection, confirmed_address: Option<Address>)
-            -> RoutingResult {
-        debug!("Saying hello I am {:?} on {:?}, confirming {:?}", self.our_address(),
-            connection, confirmed_address);
-        let direct_message = match ::direct_messages::DirectMessage::new(
-                ::direct_messages::Content::Hello( ::direct_messages::Hello {
-                    address: self.our_address(),
-                    public_id: PublicId::new(self.id()),
-                    confirmed_you: confirmed_address
-                }), self.id().signing_private_key()) {
-            Ok(x) => x,
-            Err(e) => return Err(RoutingError::Cbor(e)),
-        };
-        let bytes = try!(::utils::encode(&direct_message));
-        self.crust_service.send(connection, bytes);
-        Ok(())
-    }
-
-    fn handle_hello(&mut self, connection: ::crust::Connection, hello: &::direct_messages::Hello) {
-        debug!("Hello, it is {:?} on {:?}", hello.address, connection);
-        self.match_unknown_connection(&connection, &hello)
-=======
     fn handle_signed_message_for_client(&mut self,
                                         signed_msg: &SignedMessage)
                                         -> Result<(), RoutingError> {
@@ -854,7 +439,6 @@
                 _ => Ok(()),
             }
         }
->>>>>>> 6336be7b
     }
 
     fn get_from_cache(&mut self, routing_msg: &RoutingMessage) -> Option<&Data> {
@@ -883,28 +467,6 @@
                               -> Result<(), RoutingError> {
         trace!("{:?} Rxd {:?}", self, routing_msg);
 
-<<<<<<< HEAD
-        // Cache a response if from a GetRequest and caching is enabled for the Data type.
-        self.handle_cache_put(&message);
-        // Get from cache if it's there.
-        match self.handle_cache_get(&message) {
-            Some(content) => {
-                return self.send_content(
-                    Authority::ManagedNode(self.id().name()), message.source(), content);
-            },
-            None => {}
-        }
-
-        // Scan for remote names.
-        if self.is_connected_node() {
-            match signed_message.claimant() {
-                &::types::Address::Node(ref name) => {
-                    let authority = ::authority::Authority::ManagedNode(name.clone());
-                    if self.check_relocations(&authority).is_empty() {
-                        debug!("We're connected, got message {:?} from {:?}, refreshing routing \
-                            table.\n", message, name);
-                        self.refresh_routing_table(&name)
-=======
         if self.grp_msg_filter.contains(&routing_msg) {
             return Err(RoutingError::FilterCheckFailed);
         }
@@ -919,7 +481,6 @@
                         let _ = self.grp_msg_filter.insert(output_msg.clone());
                     } else {
                         return Err(::error::RoutingError::NotEnoughSignatures);
->>>>>>> 6336be7b
                     }
                 }
             }
@@ -928,35 +489,12 @@
     }
 
 
-<<<<<<< HEAD
-        // check if our calculated authority matches the destination authority of the message
-        let our_authority = self.our_authority(&message);
-        if our_authority.clone().map(|our_auth| &message.to_authority != &our_auth).unwrap_or(true) {
-            // Either the message is directed at a group, and the target should be in range,
-            // or it should be aimed directly at us.
-            if message.destination().is_group() {
-                if !self.name_in_range(message.destination().get_location()) {
-                    debug!("Name {:?} not in range.\n", message.destination().get_location());
-                    return Err(RoutingError::BadAuthority);
-                };
-                debug!("Received an in range group message {:?}.\n", message);
-            } else {
-                match message.destination().get_address() {
-                    Some(ref address) => if !self.is_us(address) {
-                        debug!("Destination address {:?} is not us.\n", address);
-                        return Err(RoutingError::BadAuthority);
-                    },
-                    None => return Err(RoutingError::BadAuthority),
-                }
-            };
-=======
     fn dispatch_request_response(&mut self,
                                  routing_msg: RoutingMessage)
                                  -> Result<(), RoutingError> {
         match routing_msg {
             RoutingMessage::Request(msg) => self.handle_request_message(msg),
             RoutingMessage::Response(msg) => self.handle_response_message(msg),
->>>>>>> 6336be7b
         }
     }
 
@@ -1237,33 +775,8 @@
             signature: signature,
         };
 
-<<<<<<< HEAD
-    // ---- Churn ---------------------------------------------------------------------------------
-
-    fn generate_churn(&mut self, churn: ::direct_messages::Churn, target: Vec<::crust::Connection>,
-        cause: ::NameType) -> RoutingResult {
-        debug!("CHURN: sending {:?} names to {:?} close nodes",
-            churn.close_group.len(), target.len());
-        self.refresh_accumulator.register_cause(&cause);
-        // send Churn to all our close group nodes
-        let direct_message = match ::direct_messages::DirectMessage::new(
-            ::direct_messages::Content::Churn(churn.clone()),
-            self.id().signing_private_key()) {
-                Ok(x) => x,
-                Err(e) => return Err(RoutingError::Cbor(e)),
-            };
-        let bytes = try!(::utils::encode(&direct_message));
-        for endpoint in target {
-            self.crust_service.send(endpoint, bytes.clone());
-        }
-        // notify the user
-        let _ = self.event_sender.send(::event::Event::Churn(churn.close_group, cause));
-        Ok(())
-    }
-=======
         let message = Message::DirectMessage(direct_message);
         let raw_bytes = try!(serialise(&message));
->>>>>>> 6336be7b
 
         Ok(self.crust_service.send(connection, raw_bytes))
     }
@@ -1279,27 +792,6 @@
             serialised_public_id: serialised_public_id,
             signature: signature,
         };
-<<<<<<< HEAD
-        if self.has_bootstrap_endpoints() {
-            // FIXME (ben 14/08/2015) we need a proper function to retrieve a bootstrap_name
-            let bootstrap_name = match self.get_a_bootstrap_name() {
-                Some(name) => name,
-                None => return Err(RoutingError::NotBootstrapped),
-            };
-            let routing_message = RoutingMessage {
-                from_authority: Authority::Client(bootstrap_name,
-                                                  self.id().signing_public_key()),
-                to_authority: to_authority,
-                content: content,
-            };
-            match SignedMessage::new(Address::Client(self.id().signing_public_key()),
-                                     routing_message,
-                                     self.id().signing_private_key()) {
-                Ok(signed_message) => ignore(self.send(signed_message)),
-                // FIXME (ben 24/08/2015) find an elegant way to give the message back to user
-                Err(e) => return Err(RoutingError::Cbor(e)),
-            };
-=======
 
         let message = Message::DirectMessage(direct_message);
         let raw_bytes = try!(serialise(&message));
@@ -1316,7 +808,6 @@
                                  serialised_public_id,
                                  public_id.signing_public_key()) {
             Ok(public_id)
->>>>>>> 6336be7b
         } else {
             Err(RoutingError::FailedSignature)
         }
@@ -1367,47 +858,6 @@
             }
             DirectMessage::ClientIdentify { ref serialised_public_id, ref signature } => {
 
-<<<<<<< HEAD
-    fn handle_request_network_name(&self, request: InternalRequest,
-                                   from_authority: Authority,
-                                   to_authority: Authority,
-                                   response_token: SignedToken)
-                                   -> RoutingResult {
-        if self.client_restriction {
-            debug!("Client restricted not requesting network name.");
-            return Ok(())
-        }
-
-        match request {
-            InternalRequest::RequestNetworkName(public_id) => {
-                match (&from_authority, &to_authority) {
-                    (&Authority::Client(_, _), &Authority::NaeManager(_)) => {
-                        let mut network_public_id = public_id.clone();
-                        match self.our_close_group() {
-                            Some(close_group) => {
-                                let relocated_name = try!(utils::calculate_relocated_name(
-                                    close_group, &public_id.name()));
-                                debug!("Got a request for a network name from {:?}, assigning {:?}",
-                                    from_authority, relocated_name);
-                                network_public_id.assign_relocated_name(relocated_name.clone());
-                                let routing_message = RoutingMessage {
-                                    from_authority: to_authority,
-                                    to_authority: Authority::NaeManager(relocated_name.clone()),
-                                    content: Content::InternalRequest(
-                                        InternalRequest::CacheNetworkName(network_public_id,
-                                        response_token)),
-                                };
-                                match SignedMessage::new(Address::Node(self.id().name()),
-                                                         routing_message,
-                                                         self.id().signing_private_key()) {
-                                    Ok(signed_message) => ignore(self.send(signed_message)),
-                                    Err(e) => return Err(RoutingError::Cbor(e)),
-                                };
-                                Ok(())
-                            }
-                            None => return Err(RoutingError::BadAuthority),
-                        }
-=======
                 let public_id = match RoutingNode::verify_signed_public_id(serialised_public_id,
                                                                            signature) {
                     Ok(public_id) => public_id,
@@ -1417,7 +867,6 @@
                         self.crust_service.drop_node(connection);
 
                         return Ok(());
->>>>>>> 6336be7b
                     }
                 };
 
@@ -1484,49 +933,12 @@
 
                         self.state = State::Node;
 
-<<<<<<< HEAD
-    fn handle_cache_network_name(&mut self,
-                                 request: InternalRequest,
-                                 from_authority: Authority,
-                                 to_authority: Authority)
-                                 -> RoutingResult {
-        match request {
-            InternalRequest::CacheNetworkName(network_public_id, response_token) => {
-                match (from_authority, &to_authority) {
-                    (Authority::NaeManager(_), &Authority::NaeManager(_)) => {
-                        let request_network_name = try!(SignedMessage::new_from_token(
-                            response_token.clone()));
-                        let _ = self.public_id_cache.insert(network_public_id.name(),
-                            network_public_id.clone());
-                        // self.update_relay_map(&network_public_id);
-                        match self.our_close_group_with_public_ids() {
-                            Some(close_group) => {
-                                debug!("Network request to accept name {:?},
-                                       responding with our close group {:?} to {:?}",
-                                       network_public_id.name(), close_group,
-                                       request_network_name.get_routing_message().source());
-                                let routing_message = RoutingMessage {
-                                    from_authority: to_authority,
-                                    to_authority: request_network_name.get_routing_message().source(),
-                                    content: Content::InternalResponse(
-                                        InternalResponse::CacheNetworkName(network_public_id,
-                                        close_group, response_token)),
-                                };
-                                match SignedMessage::new(Address::Node(self.id().name()),
-                                                         routing_message,
-                                                         self.id().signing_private_key()) {
-                                    Ok(signed_message) => ignore(self.send(signed_message)),
-                                    Err(e) => return Err(RoutingError::Cbor(e)),
-                                };
-                                Ok(())
-=======
                         if let Some(node_to_drop) = node_removed {
                             debug!("Node ejected by routing table on an add. Dropping node {:?}",
                                    node_to_drop);
 
                             for it in node_to_drop.connections.into_iter() {
                                 self.crust_service.drop_node(it);
->>>>>>> 6336be7b
                             }
                         }
                     }
@@ -1548,48 +960,10 @@
         }
     }
 
-<<<<<<< HEAD
-    fn handle_cache_network_name_response(&mut self, response: InternalResponse,
-            _from_authority: Authority, _to_authority: Authority) -> RoutingResult {
-        // An additional blockage on acting to restrict RoutingNode from becoming a full node
-        if self.client_restriction {
-            return Ok(())
-        };
-        match response {
-            InternalResponse::CacheNetworkName(network_public_id, group, signed_token) => {
-                if !signed_token.verify_signature(&self.id().signing_public_key()) {
-                    return Err(RoutingError::FailedSignature)
-                };
-                let request = try!(SignedMessage::new_from_token(signed_token));
-                match request.get_routing_message().content {
-                    Content::InternalRequest(InternalRequest::RequestNetworkName(
-                            ref original_public_id)) => {
-                        let mut our_public_id = PublicId::new(self.id());
-                        if &our_public_id != original_public_id {
-                            return Err(RoutingError::BadAuthority);
-                        };
-                        our_public_id.set_name(network_public_id.name());
-                        if our_public_id != network_public_id {
-                            return Err(RoutingError::BadAuthority);
-                        };
-                        let _ = self.assign_network_name(&network_public_id.name());
-                        debug!("Assigned network name {:?} and our address now is {:?}.\n",
-                            network_public_id.name(), self.our_address());
-                        for peer in group {
-                            // TODO (ben 12/08/2015) self.public_id_cache.insert()
-                            // or hold off till RFC on removing public_id_cache
-                            self.refresh_routing_table(&peer.name());
-                        }
-                        Ok(())
-                    }
-                    _ => return Err(RoutingError::UnknownMessageType),
-                }
-=======
     fn handle_churn(&mut self, close_group: &[XorName]) -> Result<(), RoutingError> {
         for close_node in close_group {
             if self.connection_filter.contains(close_node) {
                 return Err(RoutingError::FilterCheckFailed);
->>>>>>> 6336be7b
             }
             let _ = self.connection_filter.insert(close_node.clone());
 
@@ -1608,60 +982,6 @@
             current_id: self.full_id.public_id().clone(),
         };
 
-<<<<<<< HEAD
-    /// Scan all passing messages for the existance of nodes in the address space.
-    /// If a node is detected with a name that would improve our routing table,
-    /// then try to connect.  During a delay of 1 seconds, we collapse
-    /// all re-occurances of this name, and block a new connect request
-    fn refresh_routing_table(&mut self, from_node: &NameType) {
-        if !self.connection_filter.check(from_node) {
-            if self.check_node(&ConnectionName::Routing(from_node.clone())) {
-                debug!("Refresh routing table for peer {:?}.\n", from_node);
-                ignore(self.send_connect_request(from_node));
-            }
-            self.connection_filter.add(from_node.clone());
-        }
-    }
-
-    fn send_connect_request(&mut self, peer_name: &NameType) -> RoutingResult {
-        let (from_authority, address) = match self.state() {
-            &State::Disconnected => return Err(RoutingError::NotBootstrapped),
-            &State::Bootstrapped => {
-                let name = match self.get_a_bootstrap_name() {
-                    Some(name) => name,
-                    // (TODO Brian 19.10.15) Shouldn't happen since we should have at least one
-                    // bootstrap connection, but should be acted on explicitly if it we get here.
-                    None => return Err(RoutingError::Interface(InterfaceError::NotConnected))
-                };
-
-                let signing_key = self.id().signing_public_key();
-                (Authority::Client(name, signing_key), Address::Client(signing_key))
-            },
-            &State::Terminated => {
-                // (TODO Brian 19.10.15) A new error code may be more appropriate here.
-                return Err(RoutingError::Interface(InterfaceError::NotConnected))
-            },
-            _ => {
-                let name = self.id().name();
-                (Authority::ManagedNode(name), Address::Node(name))
-            }
-        };
-
-        debug!("Sending connect request from {:?} to {:?}.\n", from_authority, peer_name);
-        let routing_message = RoutingMessage {
-            from_authority: from_authority,
-            to_authority: Authority::ManagedNode(peer_name.clone()),
-            content: Content::InternalRequest(InternalRequest::Connect(ConnectRequest {
-                    endpoints: self.accepting_on.clone(),
-                    public_id: PublicId::new(self.id()),
-                }
-            )),
-        };
-
-        match SignedMessage::new(address, routing_message, self.id().signing_private_key()) {
-            Ok(signed_message) => ignore(self.send(signed_message)),
-            Err(e) => return Err(RoutingError::Cbor(e)),
-=======
         let request_msg = RequestMessage {
             src: try!(self.get_client_authority()),
             dst: Authority::NaeManager(*self.full_id.public_id().name()),
@@ -1808,7 +1128,6 @@
                 proxy_node_name: proxy_name,
             },
             content: response_content,
->>>>>>> 6336be7b
         };
 
         let routing_message = RoutingMessage::Response(response_msg);
@@ -1842,28 +1161,6 @@
         Ok(())
     }
 
-<<<<<<< HEAD
-    fn handle_connect_request(&mut self, request: InternalRequest, from_authority: Authority,
-            _to_authority: Authority, response_token: SignedToken) -> RoutingResult {
-        debug!("Handle ConnectRequest.\n");
-        match request {
-            InternalRequest::Connect(connect_request) => {
-                if !connect_request.public_id.is_relocated() {
-                    debug!("Connect request {:?} requester is not relocated.\n", connect_request);
-                    return Err(RoutingError::RejectedPublicId);
-                };
-                // First verify that the message is correctly self-signed.
-                if !response_token.verify_signature(
-                        &connect_request.public_id.signing_public_key()) {
-                    debug!("Connect request {:?} response token invalid.\n", connect_request);
-                    return Err(RoutingError::FailedSignature);
-                };
-                if !self.check_node(&ConnectionName::Routing(
-                        connect_request.public_id.name())) {
-                    debug!("Connect request {:?} check node failed.\n", connect_request);
-                    return Err(RoutingError::RefusedFromRoutingTable);
-                };
-=======
     fn send_endpoints(&mut self,
                       their_public_id: ::id::PublicId,
                       src: Authority,
@@ -1889,41 +1186,10 @@
             dst: dst,
             content: request_content,
         };
->>>>>>> 6336be7b
 
         let routing_msg = RoutingMessage::Request(request_msg);
 
-<<<<<<< HEAD
-                let routing_message = RoutingMessage {
-                    from_authority: Authority::ManagedNode(self.id().name()),
-                    to_authority: from_authority,
-                    content: Content::InternalResponse(InternalResponse::Connect(ConnectResponse {
-                            endpoints: self.accepting_on.clone(),
-                            public_id: PublicId::new(self.id()),
-                        }, response_token)),
-                };
-                match SignedMessage::new(Address::Node(self.id().name()), routing_message,
-                        self.id().signing_private_key()) {
-                    Ok(signed_message) => {
-                        match signed_message.as_token() {
-                            Ok(signed_token) => {
-                                let connection_token = self.get_connection_token();
-                                self.add_expected_connection(ExpectedConnection::Request(
-                                    connection_token.clone(), connect_request.clone(),
-                                    signed_token));
-                                debug!("Connecting on validated ConnectRequest with connection \
-                                    token {:?}.\n", connection_token);
-                                self.connect(connection_token, &connect_request.endpoints);
-                                self.connection_filter.add(connect_request.public_id.name());
-                            },
-                            Err(error) => return Err(RoutingError::Cbor(error)),
-                        }
-                    },
-                    Err(error) => return Err(RoutingError::Cbor(error)),
-                };
-=======
         let signed_msg = try!(SignedMessage::new(routing_msg, &self.full_id));
->>>>>>> 6336be7b
 
         self.send(signed_msg)
     }
@@ -1958,41 +1224,6 @@
         }
     }
 
-<<<<<<< HEAD
-    fn handle_connect_response(&mut self, response: InternalResponse, from_authority: Authority,
-            _to_authority: Authority) -> RoutingResult {
-
-        debug!("Handle ConnectResponse.\n");
-        match response {
-            InternalResponse::Connect(connect_response, signed_token) => {
-                if !signed_token.verify_signature(&self.id().signing_public_key()) {
-                    error!("ConnectResponse from {:?} failed our signature for the signed token.\n",
-                        from_authority);
-                    return Err(RoutingError::FailedSignature);
-                };
-                let connect_request = try!(SignedMessage::new_from_token(signed_token.clone()));
-                match connect_request.get_routing_message().from_authority.get_address() {
-                    Some(address) => if !self.is_us(&address) {
-                        error!("Connect response contains request that was not from us.\n");
-                        return Err(RoutingError::BadAuthority);
-                    },
-                    None => return Err(RoutingError::BadAuthority),
-                }
-                // Are we already connected, or still interested?
-                if !self.check_node(&ConnectionName::Routing(
-                        connect_response.public_id.name())) {
-                    error!("ConnectResponse already connected to {:?}.\n", from_authority);
-                    return Err(RoutingError::RefusedFromRoutingTable);
-                };
-
-                let connection_token = self.get_connection_token();
-                self.add_expected_connection(ExpectedConnection::Response(
-                    connection_token.clone(), connect_response.clone(), signed_token.clone()));
-                debug!("Connecting on validated ConnectResponse from {:?} with connection token \
-                    {:?}.\n", from_authority, connection_token);
-                self.connect(connection_token, &connect_response.endpoints);
-                self.connection_filter.add(connect_response.public_id.name());
-=======
     fn handle_endpoints_from_node(&mut self,
                                   encrypted_endpoints: Vec<u8>,
                                   nonce_bytes: [u8; box_::NONCEBYTES],
@@ -2017,7 +1248,6 @@
                 };
 
                 let routing_msg = RoutingMessage::Request(request_msg);
->>>>>>> 6336be7b
 
                 let signed_message = try!(SignedMessage::new(routing_msg, &self.full_id));
 
@@ -2031,19 +1261,8 @@
 
     // ---- Connect Requests and Responses --------------------------------------------------------
 
-<<<<<<< HEAD
-    fn get_connection_token(&mut self) -> u32 {
-        let connection_token = self.connection_counter.clone();
-        self.connection_counter = self.connection_counter.wrapping_add(1u32);
-        if self.connection_counter == 0u32 {
-            self.connection_counter == 1u32;
-        }
-        connection_token
-    }
-=======
     fn send_connect_request(&mut self, dst_name: &XorName) -> Result<(), RoutingError> {
         let request_content = RequestContent::Connect;
->>>>>>> 6336be7b
 
         let request_msg = RequestMessage {
             src: Authority::ManagedNode(self.full_id.public_id().name().clone()),
@@ -2055,15 +1274,7 @@
 
         let signed_msg = try!(SignedMessage::new(routing_msg, &self.full_id));
 
-<<<<<<< HEAD
-    fn match_connection(&mut self,
-            expected_connection: Option<(ExpectedConnection,
-                                         Option<::crust::Connection>)>,
-            unknown_connection: Option<(::crust::Connection, Option<::direct_messages::Hello>)>) {
-       self.match_connection_core(expected_connection, unknown_connection)
-=======
         self.send(signed_msg)
->>>>>>> 6336be7b
     }
 
     fn handle_connect_request(&mut self,
@@ -2097,21 +1308,6 @@
         self.send(signed_msg)
     }
 
-<<<<<<< HEAD
-    fn send_content(&self, our_authority: Authority, to_authority: Authority,
-        content: Content) -> RoutingResult {
-        if self.is_connected_node() {
-            let routing_message = RoutingMessage {
-                from_authority: our_authority,
-                to_authority: to_authority,
-                content: content,
-            };
-            match SignedMessage::new(Address::Node(self.id().name()),
-                                     routing_message,
-                                     self.id().signing_private_key()) {
-                Ok(signed_message) => ignore(self.send(signed_message)),
-                Err(e) => return Err(RoutingError::Cbor(e)),
-=======
     fn handle_get_public_id(&mut self,
                             src_name: XorName,
                             dst_name: XorName)
@@ -2126,7 +1322,6 @@
                 src: Authority::NodeManager(dst_name),
                 dst: Authority::ManagedNode(src_name),
                 content: response_content,
->>>>>>> 6336be7b
             };
 
             let routing_msg = RoutingMessage::Response(response_msg);
@@ -2155,27 +1350,6 @@
         Ok(())
     }
 
-<<<<<<< HEAD
-    fn client_send_content(&self, to_authority: Authority, content: Content) -> RoutingResult {
-        if self.is_connected_node() || self.has_bootstrap_endpoints() {
-            // FIXME (ben 14/08/2015) we need a proper function to retrieve a bootstrap_name
-            let bootstrap_name = match self.get_a_bootstrap_name() {
-                Some(name) => name,
-                None => return Err(RoutingError::NotBootstrapped),
-            };
-            let routing_message = RoutingMessage {
-                from_authority: Authority::Client(bootstrap_name,
-                                                  self.id().signing_public_key()),
-                to_authority: to_authority,
-                content: content,
-            };
-            match SignedMessage::new(Address::Client(self.id().signing_public_key()),
-                                     routing_message,
-                                     self.id().signing_private_key()) {
-                Ok(signed_message) => ignore(self.send(signed_message)),
-                // FIXME (ben 24/08/2015) find an elegant way to give the message back to user
-                Err(e) => return Err(RoutingError::Cbor(e)),
-=======
     fn handle_get_public_id_with_endpoints(&mut self,
                                            encrypted_endpoints: Vec<u8>,
                                            nonce_bytes: [u8; box_::NONCEBYTES],
@@ -2196,7 +1370,6 @@
                 src: Authority::NodeManager(dst_name),
                 dst: Authority::ManagedNode(src_name),
                 content: response_content,
->>>>>>> 6336be7b
             };
 
             let routing_msg = RoutingMessage::Response(response_msg);
@@ -2209,57 +1382,6 @@
         }
     }
 
-<<<<<<< HEAD
-    /// Send a SignedMessage out to the destination
-    /// 1. if it can be directly relayed to a Client, then it will
-    /// 2. if we can forward it to nodes closer to the destination, it will be sent in parallel
-    /// 3. if the destination is in range for us, then send it to all our close group nodes
-    /// 4. if all the above failed, try sending it over all available bootstrap connections
-    /// 5. finally, if we are a node and the message concerns us, queue it for processing later.
-    fn send(&self, signed_message: SignedMessage) -> RoutingResult {
-        let destination = signed_message.get_routing_message().destination();
-        debug!("Send request to {:?}", destination);
-        let bytes = try!(encode(&signed_message));
-        // query the routing table for parallel or swarm
-        let connections = self.target_connections(&destination);
-        debug!("Target connections for send: {:?}", connections);
-        if !connections.is_empty() {
-            debug!("Sending {:?} to {:?} target connection(s)",
-                signed_message.get_routing_message().content, connections.len());
-            for connection in connections {
-                // TODO(ben 10/08/2015) drop endpoints that fail to send
-                self.crust_service.send(connection, bytes.clone());
-            }
-        }
-
-        match self.bootstrap_connections() {
-            Some(bootstrap_connections) => {
-                debug!("Bootstrap connections for send {:?}.\n", bootstrap_connections);
-                // TODO (ben 10/08/2015) Strictly speaking we do not have to validate that
-                // the relay_name in from_authority Client(relay_name, client_public_key) is
-                // the name of the bootstrap connection we're sending it on.  Although this might
-                // open a window for attacking a node, in v0.3.* we can leave this unresolved.
-                for connection in bootstrap_connections {
-                    self.crust_service.send(connection.clone(), bytes.clone());
-                    debug!("Sent {:?} to bootstrap connection {:?}",
-                        signed_message.get_routing_message().content,
-                        connection);
-                    break;
-                }
-            }
-            None => {}
-        }
-
-        // If we need handle this message, move this copy into the channel for later processing.
-        if self.name_in_range(&destination.get_location()) {
-            if let Authority::Client(_, _) = destination {
-                return Ok(());
-            };
-            debug!("Queuing message for processing ourselves");
-            ignore(self.action_sender.send(Action::SendMessage(signed_message)));
-        }
-        Ok(())
-=======
     fn handle_get_public_id_with_endpoints_response(&mut self,
                                                     public_id: PublicId,
                                                     encrypted_endpoints: Vec<u8>,
@@ -2278,7 +1400,6 @@
         self.connect(encrypted_endpoints,
                      nonce_bytes,
                      public_id.encrypting_public_key())
->>>>>>> 6336be7b
     }
 
     fn connect(&mut self,
@@ -2291,31 +1412,11 @@
                                          their_public_key,
                                          self.full_id.encrypting_private_key());
 
-<<<<<<< HEAD
-    fn handle_external_response(&mut self,
-                                response: ExternalResponse,
-                                to_authority: Authority,
-                                from_authority: Authority)
-                                -> RoutingResult {
-
-        // Request token is only set if it came from a non-group entity.
-        // If it came from a group, then sentinel guarantees message validity.
-        if let &Some(ref token) = response.get_signed_token() {
-            if !token.verify_signature(&self.id().signing_public_key()) {
-                return Err(RoutingError::FailedSignature);
-            };
-        } else {
-            if !self.name_in_range(to_authority.get_location()) {
-                return Err(RoutingError::BadAuthority);
-            };
-        };
-=======
         let serialised_endpoints = try!(decipher_result.map_err(|()| {
             ::error::RoutingError::AsymmetricDecryptionFailure
         }));
         let endpoints =
             try!(::maidsafe_utilities::serialisation::deserialise(&serialised_endpoints));
->>>>>>> 6336be7b
 
         self.crust_service.connect(0u32, endpoints);
 
@@ -2328,23 +1429,6 @@
         // TODO crust should return the routing msg when it detects an interface error
         let signed_msg = try!(SignedMessage::new(routing_msg.clone(), &self.full_id));
 
-<<<<<<< HEAD
-    fn group_threshold(&self) -> usize {
-        min(types::QUORUM_SIZE, (self.routing_table_size() as f32 * 0.8) as usize)
-    }
-
-    fn get_a_bootstrap_name(&self) -> Option<NameType> {
-        match self.bootstrap_names() {
-            Some(bootstrap_names) => {
-                // TODO (ben 13/08/2015) for now just take the first bootstrap name as our relay
-                match bootstrap_names.first() {
-                    Some(bootstrap_name) => Some(bootstrap_name.clone()),
-                    None => None,
-                }
-            },
-            None => None,
-        }
-=======
         self.send(signed_msg)
     }
 
@@ -2362,7 +1446,6 @@
         let raw_bytes = try!(serialise(&message));
 
         Ok(self.crust_service.send(connection.clone(), raw_bytes))
->>>>>>> 6336be7b
     }
 
     fn send(&mut self, signed_msg: SignedMessage) -> Result<(), RoutingError> {
@@ -2458,1047 +1541,6 @@
             None => Err(RoutingError::NotBootstrapped),
         }
     }
-<<<<<<< HEAD
-
-//START ==================================================================================================
-    /// Borrow RoutingNode id.
-    pub fn id(&self) -> &Id {
-        &self.id
-    }
-
-    /// Returns Address::Node(network_given_name) or Address::Client(PublicKey) when no network name
-    /// is given.
-    pub fn our_address(&self) -> Address {
-        match self.network_name {
-            Some(name) => Address::Node(name.clone()),
-            None => Address::Client(self.id.signing_public_key()),
-        }
-    }
-
-    /// Returns true if Client(public_key) matches our public signing key, even if we are a full
-    /// node; or returns true if Node(name) is our current name.  Note that there is a difference to
-    /// using core::our_address, as that would fail to assert an (old) Client identification after
-    /// we were assigned a network name.
-    pub fn is_us(&self, address: &Address) -> bool {
-        match *address {
-            Address::Client(public_key) => public_key == self.id.signing_public_key(),
-            Address::Node(name) => name == self.id().name(),
-        }
-    }
-
-    /// Returns a borrow of the current state
-    pub fn state(&self) -> &State {
-        &self.state
-    }
-
-    /// Resets the full routing core to a disconnected state and will return a full list of all
-    /// open connections to drop, if any should linger.  Resetting with persistant identity will
-    /// preserve the Id, only if it has not been relocated.
-    pub fn reset_core(&mut self, persistant: bool) -> Vec<::crust::Connection> {
-        debug!("Resetting.\n");
-        if self.id.is_relocated() || !persistant {
-            self.id = ::id::Id::new(); };
-        self.state = State::Disconnected;
-        let mut open_connections = Vec::new();
-        let bootstrap_connections = match self.bootstrap_map {
-            Some(ref bootstrap_map) => bootstrap_map.connections(),
-            None => vec![],
-        };
-        for connection in bootstrap_connections {
-            open_connections.push(connection.clone()); };
-        let relay_connections = match self.relay_map {
-            Some(ref relay_map) => relay_map.connections(),
-            None => vec![],
-        };
-        for connection in relay_connections {
-            open_connections.push(connection.clone()); };
-        // routing table should be empty in all sensible use-cases of reset() already.
-        // this is merely a redundancy measure.
-        let routing_connections = match self.routing_table {
-            Some(ref rt) => rt.all_connections(),
-            None => vec![],
-        };
-        for connection in routing_connections {
-            open_connections.push(connection.clone()); };
-        self.routing_table = None;
-        self.network_name = None;
-        self.relay_map = None;
-        self.bootstrap_map = Some(::utilities::ConnectionMap::new());
-        open_connections
-    }
-
-    /// Assigning a network received name to the core.  If a name is already assigned, the function
-    /// returns false and no action is taken.  After a name is assigned, Routing connections can be
-    /// accepted.
-    pub fn assign_network_name(&mut self, network_name: &NameType) -> bool {
-        match self.state {
-            State::Disconnected => {
-                debug!("Assigning name {:?} while disconnected.", network_name);
-            },
-            State::Bootstrapped => {},
-            State::Relocated => return false,
-            State::Connected => return false,
-            State::GroupConnected => return false,
-            State::Terminated => return false,
-        };
-        // if routing_table is constructed, reject name assignment
-        match self.routing_table {
-            Some(_) => {
-                error!("Attempt to assign name {:?} while status is {:?}",
-                    network_name, self.state);
-                return false;
-            },
-            None => {}
-        };
-        if !self.id.assign_relocated_name(network_name.clone()) {
-            return false
-        };
-        debug!("Creating routing table after relocation");
-        self.routing_table = Some(RoutingTable::new(&network_name));
-        self.relay_map = Some(::utilities::ConnectionMap::new());
-        self.network_name = Some(network_name.clone());
-        self.state = State::Relocated;
-        debug!("Our state {:?}.", self.state);
-        true
-    }
-
-    /// Currently wraps around RoutingCore::assign_network_name
-    pub fn assign_name(&mut self, name: &NameType) -> bool {
-        // wrap to assign_network_name
-        self.assign_network_name(name)
-    }
-
-    /// Look up a connection in the routing table and the relay map and return the ConnectionName
-    fn lookup_connection(&self, connection: &crust::Connection) -> Option<ConnectionName> {
-        if self.state == State::Disconnected || self.state == State::Terminated {
-            return None
-        }
-
-        match self.routing_table {
-            Some(ref routing_table) => {
-                match routing_table.lookup_endpoint(&connection.peer_endpoint()) {
-                    Some(name) => return Some(ConnectionName::Routing(name)),
-                    None => {},
-                };
-            },
-            None => {},
-        };
-
-        match self.relay_map {
-            Some(ref relay_map) => {
-                match relay_map.lookup_connection(&connection) {
-                    Some(public_id) => return Some(ConnectionName::Relay(
-                        ::types::Address::Client(public_id.signing_public_key().clone()))),
-                    None => {},
-                }
-            },
-            None => {},
-        };
-
-        if self.state != State::Connected && self.state != State::GroupConnected {
-            match self.bootstrap_map {
-                Some(ref bootstrap_map) => {
-                    match bootstrap_map.lookup_connection(&connection) {
-                        Some(public_id) => return Some(ConnectionName::Bootstrap(
-                            public_id.name())),
-                        None => {},
-                    }
-                },
-                None => {},
-            }
-        }
-
-        None
-    }
-
-    /// Drops the associated name from the relevant connection map or from routing table.
-    /// If dropped from the routing table a churn event is triggered for the user
-    /// if the dropped peer changed our close group and churn is generated in routing.
-    /// If dropped from a connection map and multiple connections are active on the same identity
-    /// all connections will be dropped asynchronously.  Removing a node from the routing table
-    /// does not ensure the connection is dropped.
-    pub fn drop_peer(&mut self, connection_name: &ConnectionName) {
-        debug!("Drop peer {:?} current state {:?}.\n", connection_name, self.state.clone());
-        let current_state = self.state.clone();
-        match *connection_name {
-            ConnectionName::Routing(name) => {
-                match self.routing_table {
-                    Some(ref mut routing_table) => {
-                        let trigger_churn = routing_table
-                            .address_in_our_close_group_range(&name);
-                        let routing_table_count_prior = routing_table.size();
-                        routing_table.drop_node(&name);
-                        match routing_table_count_prior {
-                            1usize => {
-                                error!("Routing Node has disconnected.");
-                                self.state = State::Disconnected;
-                                let _ = self.event_sender.send(Event::Disconnected);
-                            },
-                            ::types::GROUP_SIZE => {
-                                self.state = State::Connected;
-                            },
-                            _ => {},
-                        };
-                        info!("RT({:?}) dropped node {:?}", routing_table.size(), name);
-                        if trigger_churn {
-                            let our_close_group = routing_table.our_close_group();
-
-                            let mut close_group = our_close_group.iter()
-                                    .map(|node_info| node_info.public_id.name())
-                                    .collect::<Vec<::NameType>>();
-
-                            close_group.insert(0, self.id.name());
-
-                            let target_connections = our_close_group.iter()
-                                .filter_map(|node_info| node_info.connection)
-                                .collect::<Vec<::crust::Connection>>();
-
-                            let _ = self.action_sender.send(Action::Churn(
-                                ::direct_messages::Churn{ close_group: close_group },
-                                target_connections, name ));
-                        };
-                    },
-                    None => {},
-                };
-            },
-            ConnectionName::Bootstrap(name) => {
-                match self.bootstrap_map {
-                    Some(ref mut bootstrap_map) => {
-                        let bootstrapped_prior = bootstrap_map.identities_len() > 0usize;
-                        let connections_to_drop = bootstrap_map.drop_identity(&name).1;
-                        if !connections_to_drop.is_empty() {
-                            match self.action_sender.send(
-                                Action::DropConnections(connections_to_drop)) {
-                                Ok(()) => {},
-                                Err(_) => {
-                                    error!("Action receiver in RoutingNode disconnected. \
-                                        Terminating from core.");
-                                    self.state = State::Terminated;
-                                },
-                            };
-                        };
-                        match self.state {
-                            State::Bootstrapped | State::Relocated => {
-                                if bootstrap_map.identities_len() == 0usize
-                                    && bootstrapped_prior {
-                                    error!("Routing Client has disconnected.");
-                                    self.state = State::Disconnected;
-                                    let _ = self.event_sender.send(Event::Disconnected);
-                                };
-                            },
-                            _ => {},
-                        };
-                    },
-                    None => {},
-                };
-            },
-            ConnectionName::Relay(::types::Address::Client(public_key)) => {
-                match self.relay_map {
-                    Some(ref mut relay_map) => {
-                        let (_dropped_public_id, connections_to_drop)
-                            = relay_map.drop_identity(&Relay{public_key: public_key});
-                        if !connections_to_drop.is_empty() {
-                            match self.action_sender.send(
-                                Action::DropConnections(connections_to_drop)) {
-                                Ok(()) => {},
-                                Err(_) => {
-                                    error!("Action receiver in RoutingNode disconnected. \
-                                        Terminating from core.");
-                                    self.state = State::Terminated;
-                                },
-                            };
-                        };
-                    },
-                    None => {},
-                };
-            },
-            _ => {
-
-            }
-        };
-
-        match self.state {
-            State::Disconnected => {
-                if current_state == State::Disconnected {
-                    return
-                }
-                self.routing_table = None;
-                match self.action_sender.send(::action::Action::Rebootstrap) {
-                    Ok(()) => {},
-                    Err(_) => {
-                        error!("Action receiver in RoutingNode disconnected. \
-                            Terminating from core.");
-                        self.state = State::Terminated;
-                    }
-                };
-            },
-            _ => {},
-        };
-    }
-
-    /// To be documented
-    pub fn add_peer(&mut self,
-                    identity: ConnectionName,
-                    connection: crust::Connection,
-                    public_id: PublicId)
-                    -> bool {
-        let endpoint = connection.peer_endpoint();
-
-        match identity {
-            ConnectionName::Routing(routing_name) => {
-                match self.routing_table {
-                    Some(ref mut routing_table) => {
-                        if public_id.name() != routing_name { return false; };
-                        let trigger_churn = routing_table
-                            .address_in_our_close_group_range(&routing_name);
-                        let node_info = NodeInfo::new(public_id,
-                                                      vec![endpoint.clone()],
-                                                      Some(connection));
-                        let routing_table_count_prior = routing_table.size();
-                        let (added, removal_node) = routing_table.add_node(node_info);
-
-                        match removal_node {
-                            Some(node) => {
-                                match node.connection {
-                                    Some(connection) => {
-                                        let _ = self.action_sender.send(
-                                            Action::DropConnections(vec![connection]));
-                                    },
-                                    None => ()
-                                }
-                            },
-                            None => ()
-                        }
-
-                        if added {
-                            if routing_table_count_prior == 0usize {
-                                // if we transition from zero to one routing connection
-                                info!("Routing Node has connected.");
-                                self.state = State::Connected;
-                            } else if routing_table_count_prior
-                                == ::types::GROUP_SIZE - 1usize {
-                                info!("Routing Node has connected to {:?} nodes.",
-                                    routing_table.size());
-                                self.state = State::GroupConnected;
-                                let _ = self.event_sender.send(Event::Connected);
-                            };
-                            info!("RT({:?}) added {:?}", routing_table.size(),
-                                routing_name); };
-                        if added && trigger_churn {
-                            let our_close_group = routing_table.our_close_group();
-                            let mut close_group : Vec<NameType> = our_close_group.iter()
-                                    .map(|node_info| node_info.public_id.name())
-                                    .collect::<Vec<::NameType>>();
-                            close_group.insert(0, self.id.name());
-                            let targets = our_close_group
-                                .iter()
-                                .filter_map(|node_info| node_info.connection)
-                                .collect::<Vec<::crust::Connection>>();
-                            let _ = self.action_sender.send(Action::Churn(
-                                ::direct_messages::Churn{ close_group: close_group },
-                                targets, routing_name ));
-                        };
-                        added
-                    }
-                    None => false,
-                }
-            },
-            ConnectionName::Bootstrap(bootstrap_name) => {
-                match self.bootstrap_map {
-                    Some(ref mut bootstrap_map) => {
-                        let bootstrapped_prior = bootstrap_map.identities_len() > 0usize;
-                        let added = bootstrap_map.add_peer(connection, bootstrap_name, public_id);
-                        if !bootstrapped_prior && added && self.routing_table.is_none() {
-                            info!("Routing Client bootstrapped.");
-                            self.state = State::Bootstrapped;
-                            let _ = self.event_sender.send(Event::Bootstrapped);
-                        };
-                        added
-                    },
-                    None => false
-                }
-            },
-            ConnectionName::Relay(::types::Address::Client(public_key)) => {
-                match self.relay_map {
-                    Some(ref mut relay_map) => {
-                        debug!("Adding client id {:?} to relay map.\n", public_id);
-                        relay_map.add_peer(connection, Relay{public_key: public_key}, public_id)
-                    },
-                    None => false,
-                }
-            },
-            _ => false,
-        }
-    }
-
-    /// Check whether a certain identity is of interest to the core.
-    /// For a Routing(NameType), the routing table will be consulted;
-    /// for completeness we quote the documentation of RoutingTable::check_node below.
-    /// Connections currently don't support multiple endpoints per peer,
-    /// so if relay map (or routing table) already has the peer, then check_node returns false.
-    /// For Relay connections it suffices that the relay map is not full to return true.
-    /// For Bootstrap connections the relay map cannot be full and no routing table should exist;
-    /// this logic is still under consideration [Ben 6/08/2015]
-    /// For unidentified connections check_node always return true.
-    /// Routing: "This is used to check whether it is worth while retrieving
-    ///           a contact's public key from the PKI with a view to adding
-    ///           the contact to our routing table.  The checking procedure is the
-    ///           same as for 'AddNode' above, except for the lack of a public key
-    ///           to check in step 1.
-    /// Adds a contact to the routing table.  If the contact is added, the first return arg is true,
-    /// otherwise false.  If adding the contact caused another contact to be dropped, the dropped
-    /// one is returned in the second field, otherwise the optional field is empty.  The following
-    /// steps are used to determine whether to add the new contact or not:
-    ///
-    /// 1 - if the contact is ourself, or doesn't have a valid public key, or is already in the
-    ///     table, it will not be added
-    /// 2 - if the routing table is not full (size < OptimalSize()), the contact will be added
-    /// 3 - if the contact is within our close group, it will be added
-    /// 4 - if we can find a candidate for removal (a contact in a bucket with more than BUCKET_SIZE
-    ///     contacts, which is also not within our close group), and if the new contact will fit in
-    ///     a bucket closer to our own bucket, then we add the new contact."
-    pub fn check_node(&self, identity: &ConnectionName) -> bool {
-        match *identity {
-            ConnectionName::Routing(name) => {
-                match self.state {
-                    State::Disconnected => return false,
-                    _ => {},
-                };
-                match self.routing_table {
-                    Some(ref routing_table) => routing_table.check_node(&name),
-                    None => return false,
-                }
-            },
-            ConnectionName::Relay(_) => {
-                match self.state {
-                    State::Disconnected => return false,
-                    _ => {},
-                };
-                match self.relay_map {
-                    Some(ref relay_map) => !relay_map.is_full(),
-                    None => return false,
-                }
-            },
-            // TODO (ben 6/08/2015) up for debate, don't show interest for bootstrap connections,
-            // after we have established a single bootstrap connection.
-            ConnectionName::Bootstrap(_) => {
-                match self.state {
-                    State::Disconnected => {},
-                    _ => return false,
-                };
-                match self.bootstrap_map {
-                    Some(ref bootstrap_map) => !bootstrap_map.is_full(),
-                    None => return false,
-                }
-            },
-            ConnectionName::Unidentified(_, _) => true,
-        }
-    }
-
-    /// Get the endpoints to send on as a node.  This will exclude the bootstrap connections
-    /// we might have.  Endpoints returned here will expect us to send the message,
-    /// as anything but a Client.  If to_authority is Client(_, public_key) and this client is
-    /// connected, then we only return this endpoint.
-    /// If the above condition is not satisfied, the routing table will either provide
-    /// a set of endpoints to send parallel to or our full close group (ourselves excluded)
-    /// when the destination is in range.
-    /// If resulting vector is empty there are no routing connections.
-    pub fn target_connections(&self, to_authority: &Authority) -> Vec<crust::Connection> {
-        let mut target_connections = self.check_relocations(to_authority);
-        if !target_connections.is_empty() {
-            return target_connections;
-        }
-
-        // If we can relay to the client, return that client connection.
-        match self.relay_map {
-            Some(ref relay_map) => {
-                match *to_authority {
-                    Authority::Client(_, ref client_public_key) => {
-                        debug!("Looking for client target {:?}.\n", *to_authority);
-                        let (_, connections) = relay_map.lookup_identity(
-                            &Relay{public_key: client_public_key.clone()});
-                        debug!("Got client connections {:?}.\n", connections);
-                        return connections;
-                    }
-                    _ => { debug!("Looking in relay map for {:?}.\n", *to_authority); }
-                };
-            },
-            None => {},
-        }
-
-        let destination = to_authority.get_location();
-        // Query routing table to send it out parallel or to our close group (ourselves excluded).
-        match self.routing_table {
-            Some(ref routing_table) => {
-                for node_info in routing_table.target_nodes(destination) {
-                    match node_info.connection {
-                        Some(c) => target_connections.push(c.clone()),
-                        None => {}
-                    }
-                };
-            }
-            None => {}
-        };
-
-        target_connections
-    }
-
-    /// Returns the available Boostrap connections as connections. If we are a connected node,
-    /// then access to the bootstrap connections will be blocked, and None is returned.
-    pub fn bootstrap_connections(&self) -> Option<Vec<::crust::Connection>> {
-        // block explicitly if we are a connected node
-        match self.state {
-            State::Bootstrapped | State::Relocated => {
-                match self.bootstrap_map {
-                    Some(ref bootstrap_map) => Some(bootstrap_map.connections()),
-                    None => None,
-                }
-            },
-            _ => None,
-        }
-    }
-
-    /// Returns the available Boostrap connections as names. If we are a connected node,
-    /// then access to the bootstrap names will be blocked, and None is returned.
-    pub fn bootstrap_names(&self) -> Option<Vec<::NameType>> {
-        // block explicitly if we are a connected node
-        match self.state {
-            State::Bootstrapped | State::Relocated => {
-                match self.bootstrap_map {
-                    Some(ref bootstrap_map) => Some(bootstrap_map.identities()),
-                    None => None,
-                }
-            },
-            _ => None,
-        }
-    }
-
-    /// Returns true if bootstrap connections are available. If we are a connected node, then access
-    /// to the bootstrap connections will be blocked, and false is returned.  We might still receive
-    /// messages from our bootstrap connections, but active usage is blocked once we are a node.
-    pub fn has_bootstrap_endpoints(&self) -> bool {
-        // block explicitly if routing table is available
-        match self.state {
-            State::Bootstrapped | State::Relocated => {
-                match self.bootstrap_map {
-                    Some(ref bootstrap_map) => bootstrap_map.identities_len() > 0usize,
-                    None => false,
-                }
-            },
-            _ => false,
-        }
-    }
-
-    /// Returns true if the core is a full routing node and has connections
-    pub fn is_connected_node(&self) -> bool {
-        match self.routing_table {
-            Some(ref routing_table) => routing_table.size() > 0,
-            None => false,
-        }
-    }
-
-    /// Returns true if a name is in range for our close group.
-    /// If the core is not a full node, this always returns false.
-    pub fn name_in_range(&self, name: &NameType) -> bool {
-        match self.routing_table {
-            Some(ref routing_table) => routing_table.address_in_our_close_group_range(name),
-            None => false,
-        }
-    }
-
-    /// Our authority is defined by the routing message, if we are a full node;  if we are a client,
-    /// this always returns Client authority (where the relay name is taken from the routing message
-    /// destination)
-    pub fn our_authority(&self, message: &RoutingMessage) -> Option<Authority> {
-        match self.routing_table {
-            Some(ref routing_table) => {
-                our_authority(message, routing_table)
-            }
-            // if the message reached us as a client, then destination.get_location()
-            // was our relay name
-            None => Some(Authority::Client(message.destination().get_location().clone(),
-                                       self.id.signing_public_key())),
-        }
-    }
-
-    /// Returns our close group as a vector of NameTypes, sorted from our own name;  Our own name is
-    /// always included, and the first member of the result.  If we are not a full node None is
-    /// returned.
-    pub fn our_close_group(&self) -> Option<Vec<NameType>> {
-        match self.routing_table {
-            Some(ref routing_table) => {
-                let mut close_group : Vec<NameType> = routing_table
-                        .our_close_group().iter()
-                        .map(|node_info| node_info.public_id.name())
-                        .collect::<Vec<NameType>>();
-                close_group.insert(0, self.id.name());
-                Some(close_group)
-            }
-            None => None,
-        }
-    }
-
-    /// Returns our close group as a vector of PublicIds, sorted from our own name; Our own PublicId
-    /// is always included, and the first member of the result.  If we are not a full node None is
-    /// returned.
-    pub fn our_close_group_with_public_ids(&self) -> Option<Vec<PublicId>> {
-        match self.routing_table {
-            Some(ref routing_table) => {
-                let mut close_group : Vec<PublicId> = routing_table
-                        .our_close_group().iter()
-                        .map(|node_info| node_info.public_id.clone())
-                        .collect::<Vec<PublicId>>();
-                close_group.insert(0, PublicId::new(&self.id));
-                Some(close_group)
-            }
-            None => None,
-        }
-    }
-
-    /// Returns the number of connected peers in routing table.
-    pub fn routing_table_size(&self) -> usize {
-        if let Some(ref rt) = self.routing_table {
-            rt.size()
-        } else {
-            0
-        }
-    }
-
-    /// Check whether the connection can be matched against a stored ConnectRequest/ConnectResponse.
-    pub fn match_expected_connection(&mut self, connection: &::crust::Connection,
-            connection_token: u32) -> Option<ExpectedConnection> {
-        let mut token;
-        for (key, value) in self.expected_connections.iter_mut() {
-            match key {
-                &ExpectedConnection::Request(request_token, _, _) => {
-                    token = request_token;
-                }
-                &ExpectedConnection::Response(response_token, _, _) => {
-                    token = response_token;
-                }
-            }
-
-            if token == connection_token {
-                match value.0 {
-                    Some(_) => {
-                        // If we've already matched a connection drop the new one.
-                        let _ = self.action_sender.send(
-                            ::action::Action::DropConnections(
-                                vec![connection.clone()]));
-                        return None
-                    },
-                    None => {
-                        debug!("Expected connection {:?} matched on {:?}.", key,
-                            connection);
-                        value.0 = Some(connection.clone());
-                        let _ = self.action_sender.send(::action::Action::MatchConnection(
-                            Some((key.clone(), value.0.clone())), None));
-                        return Some(key.clone())
-                    }
-                }
-            }
-        }
-
-        None
-    }
-
-    /// Check whether the connection has been accepted.
-    pub fn match_unknown_connection(&mut self, connection: &::crust::Connection,
-            hello: &::direct_messages::Hello) {
-        match hello.address {
-            ::types::Address::Client(ref public_key) => {
-                // It is a client, add it as a relay connection. Fails if we are also a client.
-                // Because we're accepting an unknown connection, we are node A in diagram RFC-0011.
-                let client_address = ::types::Address::Client(public_key.clone());
-                if self.add_peer(ConnectionName::Relay(client_address.clone()), connection.clone(),
-                        hello.public_id.clone()) {
-                    debug!("Added client {:?} as relay connection on {:?}.\n", client_address,
-                        connection);
-                    debug!("Sending confirmation to {:?}.\n", client_address);
-                    let _ = self.action_sender.send(::action::Action::SendConfirmationHello(
-                        connection.clone(), client_address));
-                } else {
-                    debug!("Failed to add client {:?} as relay, dropping connection {:?}.\n",
-                        client_address, connection);
-                    let _ = self.action_sender.send(::action::Action::DropConnections(
-                        vec![connection.clone()]));
-                };
-            },
-            ::types::Address::Node(name) => {
-                // It is a node, so either we are still a client or a node, and are either
-                // bootstrapping or establishing a routing connection.
-                match hello.confirmed_you {
-                    None => {
-                        debug!("Unconfirmed Hello from node {:?}, our state {:?}.\n", name,
-                            self.state);
-                        match self.state {
-                            State::Terminated => { return; },
-                            _ => {},
-                        };
-
-                        for (key, value) in self.unknown_connections.iter_mut() {
-                            if key == connection {
-                                match value.0 {
-                                    None => {
-                                        debug!("Matched Hello {:?} to unknown connection \
-                                            {:?}.\n", hello, key);
-                                        value.0 = Some(hello.clone());
-                                        if self.state != State::Disconnected {
-                                            let _ = self.action_sender.send(
-                                                ::action::Action::MatchConnection(
-                                                None, Some((key.clone(), value.0.clone()))));
-                                        }
-                                    },
-                                    Some(_) => { debug!("Already received a Hello for this \
-                                        connection.\n"); },
-                                }
-                                return;
-                            }
-                        };
-                    },
-                    Some(::types::Address::Client(ref _public_key)) => {
-                        // We are a client, so if successfully added to bootstrap, our state will
-                        // update and we need to request a network name.
-                        if self.add_peer(ConnectionName::Bootstrap(name.clone()),
-                            connection.clone(), hello.public_id.clone()) {
-                            debug!("Requesting network name from {:?} on {:?}.", name, connection);
-                            self.request_network_name_core(&name, &connection);
-                        } else {
-                            error!("Failed to add node {:?} as bootstrap connection on {:?}. \
-                                Dropping.", name, connection);
-                            let _ = self.action_sender.send(::action::Action::DropConnections(
-                                vec![connection.clone()]));
-                        };
-                    },
-                    Some(::types::Address::Node(ref _our_name)) => {
-                        // We are a node, and this is the confirmation, so we are node A on diagram
-                        // RFC-0011
-                        for (key, value) in self.unknown_connections.iter_mut() {
-                            if key == connection {
-                                match value.0 {
-                                    None => {}, // A confirmation without a stored hello is ignored.
-                                    Some(ref stored_hello) => {
-                                        if stored_hello.address == hello.address {
-                                            debug!("Confirmed Hello received from {:?}.\n",
-                                                hello.address);
-                                            let _ = self.action_sender.send(
-                                                ::action::Action::MatchConnection(
-                                                    None, Some((key.clone(), value.0.clone()))));
-                                        };
-                                    },
-                                }
-                                break;
-                            }
-                        };
-                    },
-                }
-            },
-        };
-    }
-
-    /// Match against either an expected connection to unknown connection or vice versa.
-    pub fn match_connection_core(&mut self,
-            expected_connection: Option<(ExpectedConnection, Option<::crust::Connection>)>,
-            unknown_connection: Option<(::crust::Connection, Option<::direct_messages::Hello>)>) {
-        match (expected_connection, unknown_connection) {
-            (Some((expected_connection, Some(connection))), None) => {
-                debug!("At matching from expected connection against unknown connection.\n");
-                debug!("Expected connection {:?}, connection {:?}.\n", expected_connection,
-                    connection);
-                match expected_connection {
-                    ExpectedConnection::Request(_, ref request, _) => {
-                        // We are the network-side with a ConnectRequest, Node B on diagram of
-                        // RFC-0011.
-                        let mut opt_hello = None;
-                        for (_key, value) in self.unknown_connections.iter() {
-                            match value.0 {
-                                Some(ref hello) => {
-                                    if hello.public_id == request.public_id {
-                                        debug!("Matched expected to unknown connection.\n");
-                                        opt_hello = Some(hello.clone());
-                                        break;
-                                    }
-                                },
-                                None => {} // debug!("Not yet received hello.\n"),
-                            }
-                        }
-
-                        match opt_hello {
-                            Some(hello) => {
-                                // Try adding the peer to routing table.
-                                if self.add_peer(ConnectionName::Routing(hello.public_id.name()),
-                                        connection, hello.public_id.clone()) {
-                                    debug!("Added peer {:?} on matched expected connection request.\
-                                        \n", hello.public_id.name());
-                                    let mut opt_connection = None;
-                                    for (key, value) in self.unknown_connections.iter() {
-                                        match value.0 {
-                                            Some(ref value) => {
-                                                if *value == hello {
-                                                    // Drop non-primary connection.
-                                                    let _ = self.action_sender.send(
-                                                        ::action::Action::DropConnections(
-                                                            vec![*key]));
-                                                    opt_connection = Some(key.clone());
-                                                    break;
-                                                }
-                                            },
-                                            None => {},
-                                        }
-                                    }
-
-                                    debug!("Sending confirmation to {:?}.\n", hello.address);
-                                    let _ = self.action_sender.send(::action::Action::SendConfirmationHello(
-                                        connection, hello.address));
-                                    // Remove entries from expiration maps.
-                                    self.remove_expected_connection(&expected_connection);
-                                    match opt_connection {
-                                        Some(connection) => {
-                                            self.remove_unknown_connection(&connection);
-                                        },
-                                        None => {},
-                                    }
-                                }
-                            },
-                            None => {},
-                        }
-                    },
-                    ExpectedConnection::Response(_, ref response, _) => {
-                        // We initiated a ConnectRequest, Node A on diagram of RFC-0011.
-                        let mut opt_hello = None;
-                        for (_key, value) in self.unknown_connections.iter() {
-                            match value.0 {
-                                Some(ref hello) => {
-                                    if hello.public_id == response.public_id {
-                                        opt_hello = Some(hello.clone());
-                                        break;
-                                    }
-                                },
-                                None => {},
-                            }
-                        }
-
-                        match opt_hello {
-                            Some(hello) => {
-                                let mut primary_connection = None;
-                                for (key, value) in self.unknown_connections.iter() {
-                                    match value.0 {
-                                        Some(ref value) => {
-                                            if *value == hello {
-                                                primary_connection = Some(key.clone());
-                                                break;
-                                            }
-                                        },
-                                        None => {},
-                                    }
-                                }
-
-                                match primary_connection {
-                                    Some(primary_connection) => {
-                                        // Try adding the peer to routing table.
-                                        if self.add_peer(ConnectionName::Routing(
-                                                hello.public_id.name()),  primary_connection,
-                                                hello.public_id.clone()) {
-                                            debug!("Added peer {:?} on matched expected connection \
-                                                response.\n", hello.public_id.name());
-                                            // Drop secondary, i.e., unrequired connection.
-                                            let _ = self.action_sender.send(
-                                                ::action::Action::DropConnections(
-                                                    vec![connection.clone()]));
-                                            self.remove_expected_connection(&expected_connection);
-                                            self.remove_unknown_connection(&primary_connection);
-                                        }
-                                    },
-                                    None => {},
-                                }
-                            },
-                            None => {},
-                        }
-                    }
-                }
-            },
-            (None, Some((unknown_connection, Some(hello)))) => {
-                debug!("At matching from unknown_connection against expected connection.\n");
-                let mut opt_connection = None;
-                let mut opt_expected_connection = None;
-                for (key, value) in self.expected_connections.iter() {
-                    debug!("Key: {:?}, Value {:?}", key, value.0);
-                    match key {
-                        &ExpectedConnection::Request(_, ref request, _) => {
-                            if hello.public_id == request.public_id {
-                                match value.0 {
-                                    Some(connection) => {
-                                        debug!("Consolidating expected connection {:?}.\n",
-                                            connection);
-                                        opt_connection = Some(connection.clone());
-                                        opt_expected_connection = Some(key.clone());
-                                        break;
-                                    },
-                                    None => {},
-                                }
-                            }
-                        }
-                        &ExpectedConnection::Response(_, ref response, _) => {
-                            // We initiated the ConnectRequest, node A on diagram
-                            // RFC-0011.
-                            if hello.public_id == response.public_id {
-                                match value.0 {
-                                    Some(_) => {
-                                        debug!("Consolidating unknown connection {:?}.\n",
-                                            unknown_connection);
-                                        opt_connection = Some(unknown_connection.clone());
-                                        opt_expected_connection = Some(key.clone());
-                                        break;
-                                    },
-                                    None => {},
-                                }
-                            }
-                        }
-                    }
-                }
-
-                match opt_connection {
-                    Some(connection) => {
-                        if self.add_peer(ConnectionName::Routing(
-                                hello.public_id.name()), connection, hello.public_id.clone()) {
-                            debug!("Added peer {:?}.\n", hello.public_id.name());
-                            if connection != unknown_connection {
-                                debug!("Sending confirmation to {:?}.\n", hello.address);
-                                let _ = self.action_sender.send(::action::Action::SendConfirmationHello(
-                                    connection, hello.address));
-                                let _ = self.action_sender.send(::action::Action::DropConnections(
-                                    vec![unknown_connection]));
-                            } else {
-                                let _ = self.action_sender.send(::action::Action::DropConnections(
-                                    vec![connection]));
-                            }
-                        } else {
-                            debug!("Failed to add peer {:?} dropping connections {:?} and {:?}.\n",
-                                hello.public_id.name(), connection, unknown_connection);
-                            let _ = self.action_sender.send(::action::Action::DropConnections(
-                                vec![unknown_connection]));
-                            let _ = self.action_sender.send(::action::Action::DropConnections(
-                                vec![connection]));
-                        }
-
-                        match opt_expected_connection {
-                            Some(ref expected_connection) => {
-                                self.remove_expected_connection(expected_connection);
-                            },
-                            None => {},
-                        }
-                        self.remove_unknown_connection(&unknown_connection);
-                    },
-                    None => {},
-                }
-            },
-            _ => {},
-        }
-    }
-
-    /// Add an expected connection.
-    pub fn add_expected_connection(&mut self, expected_connection: ExpectedConnection) {
-        match self.expected_connections.insert(expected_connection, None) {
-            // The expected connection has been validated, filtered, checked for duplication and
-            // contains a unique connection token. As such the insertion should always retun None
-            // and can be disgarded.
-            Some(_) => { debug_assert!(false, "Added a duplicate expected connection.\n") },
-            None => {},
-        }
-    }
-
-    /// Add an unknown connection.
-    pub fn add_unknown_connection(&mut self, unknown_connection: ::crust::Connection) {
-        match self.unknown_connections.insert(unknown_connection, None) {
-            // Inserting an unknown connection should not return a value.
-            Some(_) => { debug_assert!(false, "Unexpected value returned.\n") },
-            None => {},
-        }
-    }
-
-    /// Remove an expected connection.
-    pub fn remove_expected_connection(&mut self, expected_connection: &ExpectedConnection) {
-        let _ = self.expected_connections.remove(expected_connection);
-    }
-
-    /// Remove an unknown connection.
-    pub fn remove_unknown_connection(&mut self, unknown_connection: &::crust::Connection) {
-        let _ = self.unknown_connections.remove(unknown_connection);
-    }
-
-    fn request_network_name_core(&mut self,
-                            bootstrap_name: &NameType,
-                            bootstrap_connection: &::crust::Connection) {
-        // If RoutingNode is restricted from becoming a node, it suffices to never request a network
-        // name.
-        match self.state {
-            State::Disconnected | State::Relocated | State::Connected | State::GroupConnected |
-                State::Terminated => {
-                    error!("Requesting network name while disconnected or named or terminated.\n");
-                    return;
-            },
-            State::Bootstrapped => {},
-        }
-        debug!("Will request a network name from bootstrap node {:?} on {:?}", bootstrap_name,
-            bootstrap_connection);
-        let _ = self.action_sender.send(::action::Action::RequestNetworkName(
-            ::authority::Authority::NaeManager(self.id.name()),
-            ::messages::Content::InternalRequest(::messages::InternalRequest::RequestNetworkName(
-                ::public_id::PublicId::new(&self.id)))));
-    }
-
-    /// Check if were involved in the relocation of a Client.
-    pub fn check_relocations(&self, to_authority: &Authority) -> Vec<crust::Connection> {
-        // It's possible we participated in the relocation of a client present in our relay map.
-        let mut target_connections : Vec<crust::Connection> = Vec::new();
-        match self.relay_map {
-            Some(ref relay_map) => {
-                let mut managed_node_name = None;
-                match *to_authority {
-                    Authority::ManagedNode(ref name) => {
-                        managed_node_name = Some(name);
-                    }
-                    _ => {},
-                };
-
-                match managed_node_name {
-                    Some(name) => {
-                        for identity in relay_map.identities().iter() {
-                            match self.our_close_group() {
-                                Some(close_group) => {
-                                    let identity_name = ::NameType::new(
-                                        ::sodiumoxide::crypto::hash::sha512::hash(
-                                            &identity.public_key.0[..]).0);
-                                    match ::utils::calculate_relocated_name(close_group,
-                                            &identity_name) {
-                                        Ok(relocated_name) => {
-                                            if relocated_name == *name {
-                                                let (_, connections) =
-                                                    relay_map.lookup_identity(identity);
-                                                for connection in connections {
-                                                    target_connections.push(connection);
-                                                }
-                                            }
-                                        }
-                                        Err(_) => {},
-                                    }
-                                },
-                                None => {},
-                            }
-                        }
-                    },
-                    None => {},
-                }
-            },
-            None => {},
-        }
-        debug!("Found relocated client name on connections {:?}.\n", target_connections);
-        target_connections
-    }
-}
-//END ====================================================================================================
-=======
->>>>>>> 6336be7b
 
     // set our network name while transitioning to a node
     // If called more than once with a unique name, this function will assert
