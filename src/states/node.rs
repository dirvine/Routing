// Copyright 2015 MaidSafe.net limited.
//
// This SAFE Network Software is licensed to you under (1) the MaidSafe.net Commercial License,
// version 1.0 or later, or (2) The General Public License (GPL), version 3, depending on which
// licence you accepted on initial access to the Software (the "Licences").
//
// By contributing code to the SAFE Network Software, or to this project generally, you agree to be
// bound by the terms of the MaidSafe Contributor Agreement, version 1.1.  This, along with the
// Licenses can be found in the root directory of this project at LICENSE, COPYING and CONTRIBUTOR.
//
// Unless required by applicable law or agreed to in writing, the SAFE Network Software distributed
// under the GPL Licence is distributed on an "AS IS" BASIS, WITHOUT WARRANTIES OR CONDITIONS OF ANY
// KIND, either express or implied.
//
// Please review the Licences for the specific language governing permissions and limitations
// relating to use of the SAFE Network Software.

use ack_manager::{Ack, AckManager};
use action::Action;
use cache::Cache;
use crust::{ConnectionInfoResult, CrustError, PeerId, PrivConnectionInfo, PubConnectionInfo,
            Service};
use crust::Event as CrustEvent;
use error::{InterfaceError, RoutingError};
use event::Event;
use evented::{Evented, ToEvented};
use id::{FullId, PublicId};
use itertools::Itertools;
use log::LogLevel;
use maidsafe_utilities::serialisation;
use messages::{DEFAULT_PRIORITY, DirectMessage, HopMessage, Message, MessageContent,
               RoutingMessage, SectionList, SignedMessage, UserMessage, UserMessageCache};
<<<<<<< HEAD
use peer_manager::{ConnectionInfoPreparedResult, PeerManager, PeerState,
                   RESOURCE_PROOF_APPROVE_TIMEOUT_SECS, SectionMap};
=======
use peer_manager::{ConnectionInfoPreparedResult, PeerManager, PeerState};
use resource_proof::ResourceProof;
>>>>>>> 3f019d1c
use routing_message_filter::{FilteringResult, RoutingMessageFilter};
use routing_table::{OtherMergeDetails, OwnMergeDetails, OwnMergeState, Prefix, RemovalDetails,
                    Xorable};
use routing_table::Authority;
use routing_table::Error as RoutingTableError;
#[cfg(feature = "use-mock-crust")]
use routing_table::RoutingTable;
use rust_sodium::crypto::{box_, sign};
use rust_sodium::crypto::hash::sha256;
use section_list_cache::SectionListCache;
use signature_accumulator::SignatureAccumulator;
use state_machine::Transition;
use stats::Stats;
use std::{fmt, iter};
use std::collections::{BTreeSet, HashSet, VecDeque};
#[cfg(feature = "use-mock-crust")]
use std::collections::BTreeMap;
use std::fmt::{Debug, Formatter};
use std::time::Duration;
use super::common::{Base, Bootstrapped, USER_MSG_CACHE_EXPIRY_DURATION_SECS};
use timer::Timer;
use tunnels::Tunnels;
use types::MessageId;
use utils;
use xor_name::XorName;

/// Time (in seconds) after which a `Tick` event is sent.
const TICK_TIMEOUT_SECS: u64 = 60;
/// Time (in seconds) after which a `GetNodeName` request is resent.
const GET_NODE_NAME_TIMEOUT_SECS: u64 = 60;
/// The number of required leading zero bits for the resource proof
<<<<<<< HEAD
const RESOURCE_PROOF_DIFFICULTY: u32 = 10;

// in Bytes
fn resource_proof_target_size(min_size: usize, group_len: usize) -> u32 {
    let evaluators = cmp::max(min_size, group_len);
    // Default value: 2 MBytes sharing among the evaluators
    // TODO: the algorithm need to be measured and refactored against the real network
    2 * 1024 * 1024 / evaluators as u32
}
/// Initial delay between a routing table change and sending a `RoutingTableRequest`, in seconds.
const RT_MIN_TIMEOUT_SECS: u64 = 30;
/// Maximal delay between two subsequent `RoutingTableRequest`s, in seconds.
const RT_MAX_TIMEOUT_SECS: u64 = 300;
=======
#[cfg(feature = "use-mock-crust")]
const RESOURCE_PROOF_DIFFICULTY: u8 = 0;
#[cfg(not(feature = "use-mock-crust"))]
const RESOURCE_PROOF_DIFFICULTY: u8 = 8;
>>>>>>> 3f019d1c

pub struct Node {
    ack_mgr: AckManager,
    cacheable_user_msg_cache: UserMessageCache,
    crust_service: Service,
    full_id: FullId,
    get_approval_timer_token: Option<u64>,
    is_first_node: bool,
    is_approved: bool,
    /// The queue of routing messages addressed to us. These do not themselves need
    /// forwarding, although they may wrap a message which needs forwarding.
    msg_queue: VecDeque<RoutingMessage>,
    peer_mgr: PeerManager,
    response_cache: Box<Cache>,
    routing_msg_filter: RoutingMessageFilter,
    sig_accumulator: SignatureAccumulator,
    section_list_sigs: SectionListCache,
    stats: Stats,
    tick_timer_token: u64,
    timer: Timer,
    tunnels: Tunnels,
    user_msg_cache: UserMessageCache,
    /// Value which can be set in mock-crust tests to be used as the calculated name for the next
    /// relocation request received by this node.
    next_node_name: Option<XorName>,
    /// The message ID of the current `RoutingTableRequest` we sent to our section.
    rt_msg_id: Option<MessageId>,
    /// The current duration between `RoutingTableRequest`s we send. Doubles with every message.
    rt_timeout: Duration,
    /// The timer token for sending the next `RoutingTableRequest`.
    rt_timer_token: Option<u64>,
}

impl Node {
    pub fn first(cache: Box<Cache>,
                 crust_service: Service,
                 mut full_id: FullId,
                 min_section_size: usize,
                 timer: Timer)
                 -> Option<Self> {
        let name = XorName(sha256::hash(&full_id.public_id().name().0).0);
        full_id.public_id_mut().set_name(name);

        Self::new(cache,
                  crust_service,
                  true,
                  full_id,
                  min_section_size,
                  Stats::new(),
                  timer)
    }

    #[cfg_attr(feature = "cargo-clippy", allow(too_many_arguments))]
    pub fn from_bootstrapping(cache: Box<Cache>,
                              crust_service: Service,
                              full_id: FullId,
                              min_section_size: usize,
                              proxy_peer_id: PeerId,
                              proxy_public_id: PublicId,
                              stats: Stats,
                              timer: Timer)
                              -> Option<Self> {
        let mut node = Self::new(cache,
                                 crust_service,
                                 false,
                                 full_id,
                                 min_section_size,
                                 stats,
                                 timer);

        if let Some(ref mut node) = node {
            let _ = node.peer_mgr.set_proxy(proxy_peer_id, proxy_public_id);
        }

        node
    }

    #[cfg_attr(feature = "cargo-clippy", allow(too_many_arguments))]
    fn new(cache: Box<Cache>,
           crust_service: Service,
           first_node: bool,
           full_id: FullId,
           min_section_size: usize,
           stats: Stats,
           mut timer: Timer)
           -> Option<Self> {
        let public_id = *full_id.public_id();
        let tick_period = Duration::from_secs(TICK_TIMEOUT_SECS);
        let tick_timer_token = timer.schedule(tick_period);
        let user_msg_cache_duration = Duration::from_secs(USER_MSG_CACHE_EXPIRY_DURATION_SECS);

        let mut node = Node {
            ack_mgr: AckManager::new(),
            cacheable_user_msg_cache:
                UserMessageCache::with_expiry_duration(user_msg_cache_duration),
            crust_service: crust_service,
            full_id: full_id,
            get_approval_timer_token: None,
            is_first_node: first_node,
            is_approved: first_node,
            msg_queue: VecDeque::new(),
            peer_mgr: PeerManager::new(min_section_size, public_id),
            response_cache: cache,
            routing_msg_filter: RoutingMessageFilter::new(),
            sig_accumulator: Default::default(),
            section_list_sigs: SectionListCache::new(),
            stats: stats,
            tick_timer_token: tick_timer_token,
            timer: timer,
            tunnels: Default::default(),
            user_msg_cache: UserMessageCache::with_expiry_duration(user_msg_cache_duration),
            next_node_name: None,
            rt_msg_id: None,
            rt_timeout: Duration::from_secs(RT_MIN_TIMEOUT_SECS),
            rt_timer_token: None,
        };

        if node.start_listening() {
            debug!("{:?} - State changed to node.", node);
            Some(node)
        } else {
            None
        }
    }

    fn update_stats(&mut self) {
        let old_client_num = self.stats.cur_client_num;
        self.stats.cur_client_num = self.peer_mgr.client_num();
        if self.stats.cur_client_num != old_client_num {
            if self.stats.cur_client_num > old_client_num {
                self.stats.cumulative_client_num += self.stats.cur_client_num - old_client_num;
            }
            info!(target: "routing_stats", "{:?} - Connected clients: {}, cumulative: {}",
                  self,
                  self.stats.cur_client_num,
                  self.stats.cumulative_client_num);
        }
        if self.stats.tunnel_connections != self.tunnels.tunnel_count() ||
           self.stats.tunnel_client_pairs != self.tunnels.client_count() {
            self.stats.tunnel_connections = self.tunnels.tunnel_count();
            self.stats.tunnel_client_pairs = self.tunnels.client_count();
            info!(target: "routing_stats", "{:?} - Indirect connections: {}, tunneling for: {}",
                  self,
                  self.stats.tunnel_connections,
                  self.stats.tunnel_client_pairs);
        }

        if self.stats.cur_routing_table_size != self.peer_mgr.routing_table().len() {
            self.stats.cur_routing_table_size = self.peer_mgr.routing_table().len();

            const TABLE_LVL: LogLevel = LogLevel::Info;
            if log_enabled!(TABLE_LVL) {
                let status_str = format!("{:?} {:?} - Routing Table size: {:3}",
                                         self,
                                         self.crust_service.id(),
                                         self.stats.cur_routing_table_size);
                let sep_str = iter::repeat('-').take(status_str.len()).collect::<String>();
                log!(target: "routing_stats", TABLE_LVL, " -{}- ", sep_str);
                log!(target: "routing_stats", TABLE_LVL, "| {} |", status_str);
                log!(target: "routing_stats", TABLE_LVL, " -{}- ", sep_str);
            }
        }
    }

    pub fn handle_action(&mut self, action: Action) -> Evented<Transition> {
        let mut events = Evented::empty();

        match action {
            Action::ClientSendRequest { result_tx, .. } => {
                let _ = result_tx.send(Err(InterfaceError::InvalidState));
            }
            Action::NodeSendMessage { src, dst, content, priority, result_tx } => {
                let result = match self.send_user_message(src, dst, content, priority) {
                    Err(RoutingError::Interface(err)) => Err(err),
                    Err(_) | Ok(()) => Ok(()),
                };

                let _ = result_tx.send(result);
            }
            Action::Name { result_tx } => {
                let _ = result_tx.send(*self.name());
            }
            Action::Timeout(token) => {
                if !self.handle_timeout(token).extract(&mut events) {
                    return events.with_value(Transition::Terminate);
                }
            }
            Action::Terminate => {
                return Transition::Terminate.to_evented();
            }
        }

        self.handle_routing_messages().extract(&mut events);
        self.update_stats();
        events.with_value(Transition::Stay)
    }

    pub fn handle_crust_event(&mut self, crust_event: CrustEvent) -> Evented<Transition> {
        let mut events = Evented::empty();

        match crust_event {
            CrustEvent::BootstrapAccept(peer_id) => self.handle_bootstrap_accept(peer_id),
            CrustEvent::BootstrapConnect(peer_id, _) => self.handle_bootstrap_connect(peer_id),
            CrustEvent::ConnectSuccess(peer_id) => self.handle_connect_success(peer_id),
            CrustEvent::ConnectFailure(peer_id) => self.handle_connect_failure(peer_id),
            CrustEvent::LostPeer(peer_id) => {
                if let Transition::Terminate = self.handle_lost_peer(peer_id).extract(&mut events) {
                    return events.with_value(Transition::Terminate);
                }
            }
            CrustEvent::NewMessage(peer_id, bytes) => {
                match self.handle_new_message(peer_id, bytes).extract(&mut events) {
                    Err(RoutingError::FilterCheckFailed) |
                    Ok(_) => (),
                    Err(err) => debug!("{:?} - {:?}", self, err),
                }
            }
            CrustEvent::ConnectionInfoPrepared(ConnectionInfoResult { result_token, result }) => {
                self.handle_connection_info_prepared(result_token, result)
            }
            CrustEvent::ListenerStarted(port) => {
                if let Transition::Terminate = self.handle_listener_started(port)
                    .extract(&mut events) {
                    return events.with_value(Transition::Terminate);
                }
            }
            CrustEvent::ListenerFailed => {
                error!("{:?} Failed to start listening.", self);
                events.add_event(Event::Terminate);
                return events.with_value(Transition::Terminate);
            }
            CrustEvent::WriteMsgSizeProhibitive(peer_id, msg) => {
                error!("{:?} Failed to send {}-byte message to {:?}. Message too large.",
                       self,
                       msg.len(),
                       peer_id);
            }
            _ => {
                debug!("{:?} - Unhandled crust event: {:?}", self, crust_event);
            }
        }

        self.handle_routing_messages().extract(&mut events);
        self.update_stats();
        events.with_value(Transition::Stay)
    }

    fn handle_routing_messages(&mut self) -> Evented<()> {
        let mut result = Evented::empty();

        while let Some(routing_msg) = self.msg_queue.pop_front() {
            if self.in_authority(&routing_msg.dst) {
                if let Err(err) = self.dispatch_routing_message(routing_msg).extract(&mut result) {
                    warn!("{:?} Routing message dispatch failed: {:?}", self, err);
                }
            }
        }

        result
    }

    fn handle_listener_started(&mut self, port: u16) -> Evented<Transition> {
        trace!("{:?} Listener started on port {}.", self, port);
        self.crust_service.set_service_discovery_listen(true);

        let mut result = Evented::empty();

        if self.is_first_node {
            info!("{:?} - Started a new network as a seed node.", self);
            result.with_value(Transition::Stay)
        } else if let Err(error) = self.relocate() {
            error!("{:?} Failed to start relocation: {:?}", self, error);
            result.add_event(Event::RestartRequired);
            result.with_value(Transition::Terminate)
        } else {
            result.with_value(Transition::Stay)
        }
    }

    fn handle_bootstrap_accept(&mut self, peer_id: PeerId) {
        trace!("{:?} Received BootstrapAccept from {:?}.", self, peer_id);
        // TODO: Keep track of that peer to make sure we receive a message from them.
    }

    fn handle_bootstrap_connect(&mut self, peer_id: PeerId) {
        self.disconnect_peer(&peer_id)
    }

    fn handle_connect_success(&mut self, peer_id: PeerId) {
        if peer_id == self.crust_service.id() {
            debug!("{:?} Received ConnectSuccess event with our Crust peer ID.",
                   self);
            return;
        }
        if !self.crust_service.is_peer_whitelisted(&peer_id) {
            debug!("{:?} Received ConnectSuccess, but {:?} is not whitelisted.",
                   self,
                   peer_id);
            self.disconnect_peer(&peer_id);
            return;
        }

        // Remove tunnel connection if we have one for this peer already
        if let Some(tunnel_id) = self.tunnels.remove_tunnel_for(&peer_id) {
            debug!("{:?} Removing unwanted tunnel for {:?}", self, peer_id);
            let message = DirectMessage::TunnelDisconnect(peer_id);
            let _ = self.send_direct_message(tunnel_id, message);
        } else if let Some(pub_id) = self.peer_mgr.get_routing_peer(&peer_id) {
            warn!("{:?} Received ConnectSuccess from {:?}, but node {:?} is already in routing \
                   state in peer_map.",
                  self,
                  peer_id,
                  pub_id.name());
            return;
        }

        self.peer_mgr.connected_to(&peer_id);

        debug!("{:?} Received ConnectSuccess from {:?}. Sending NodeIdentify.",
               self,
               peer_id);
        if let Err(error) = self.send_node_identify(peer_id) {
            warn!("{:?} Failed to send NodeIdentify to {:?}: {:?}",
                  self,
                  peer_id,
                  error);
            self.disconnect_peer(&peer_id);
        }
    }

    fn handle_connect_failure(&mut self, peer_id: PeerId) {
        if peer_id == self.crust_service.id() {
            debug!("{:?} Received ConnectFailure event with our Crust peer ID.",
                   self);
            return;
        }

        if let Some(&pub_id) = self.peer_mgr.get_connecting_peer(&peer_id) {
            info!("{:?} Failed to connect to peer {:?} with pub_id {:?}.",
                  self,
                  peer_id,
                  pub_id);
            self.find_tunnel_for_peer(peer_id, &pub_id);
        }
    }

    fn find_tunnel_for_peer(&mut self, peer_id: PeerId, pub_id: &PublicId) {
        for (name, dst_peer_id) in self.peer_mgr.set_searching_for_tunnel(peer_id, *pub_id) {
            trace!("{:?} Asking {:?} to serve as a tunnel for {:?}.",
                   self,
                   name,
                   peer_id);
            let tunnel_request = DirectMessage::TunnelRequest(peer_id);
            let _ = self.send_direct_message(dst_peer_id, tunnel_request);
        }
    }

    fn handle_new_message(&mut self,
                          peer_id: PeerId,
                          bytes: Vec<u8>)
                          -> Evented<Result<(), RoutingError>> {
        match serialisation::deserialise(&bytes) {
            Ok(Message::Hop(hop_msg)) => self.handle_hop_message(hop_msg, peer_id).to_evented(),
            Ok(Message::Direct(direct_msg)) => self.handle_direct_message(direct_msg, peer_id),
            Ok(Message::TunnelDirect { content, src, dst }) => {
                if dst == self.crust_service.id() &&
                   self.tunnels.tunnel_for(&src) == Some(&peer_id) {
                    self.handle_direct_message(content, src)
                } else if self.tunnels.has_clients(src, dst) {
                    self.send_or_drop(&dst, bytes, content.priority());
                    Ok(()).to_evented()
                } else if self.tunnels.accept_clients(src, dst) {
                    try_ev!(self.send_direct_message(dst, DirectMessage::TunnelSuccess(src)),
                            Evented::empty());
                    self.send_or_drop(&dst, bytes, content.priority());
                    Ok(()).to_evented()
                } else {
                    debug!("{:?} Invalid TunnelDirect message received via {:?}: {:?} -> {:?} \
                            {:?}",
                           self,
                           peer_id,
                           src,
                           dst,
                           content);
                    Err(RoutingError::InvalidDestination).to_evented()
                }
            }
            Ok(Message::TunnelHop { content, src, dst }) => {
                if dst == self.crust_service.id() &&
                   self.tunnels.tunnel_for(&src) == Some(&peer_id) {
                    self.handle_hop_message(content, src).to_evented()
                } else if self.tunnels.has_clients(src, dst) {
                    self.send_or_drop(&dst, bytes, content.content.priority());
                    Ok(()).to_evented()
                } else {
                    debug!("{:?} Invalid TunnelHop message received via {:?}: {:?} -> {:?} {:?}",
                           self,
                           peer_id,
                           src,
                           dst,
                           content);
                    Err(RoutingError::InvalidDestination).to_evented()
                }
            }
            Err(error) => Err(RoutingError::SerialisationError(error)).to_evented(),
        }
    }

    fn handle_direct_message(&mut self,
                             direct_message: DirectMessage,
                             peer_id: PeerId)
                             -> Evented<Result<(), RoutingError>> {
        use messages::DirectMessage::*;
        match direct_message {
            MessageSignature(digest, sig) => {
                self.handle_message_signature(digest, sig, peer_id).to_evented()
            }
            SectionListSignature(prefix, section_list, sig) => {
                self.handle_section_list_signature(peer_id, prefix, section_list, sig).to_evented()
            }
            ClientIdentify { ref serialised_public_id, ref signature, client_restriction } => {
                if let Ok(public_id) = verify_signed_public_id(serialised_public_id, signature) {
                    self.handle_client_identify(public_id, peer_id, client_restriction).to_evented()
                } else {
                    warn!("{:?} Signature check failed in ClientIdentify - Dropping connection \
                           {:?}",
                          self,
                          peer_id);
                    self.disconnect_peer(&peer_id);
                    Ok(()).to_evented()
                }
            }
            NodeIdentify { ref serialised_public_id, ref signature } => {
                if let Ok(public_id) = verify_signed_public_id(serialised_public_id, signature) {
                    self.handle_node_identify(public_id, peer_id).map(Ok)
                } else {
                    warn!("{:?} Signature check failed in NodeIdentify - Dropping peer {:?}",
                          self,
                          peer_id);
                    self.disconnect_peer(&peer_id);
                    Ok(()).to_evented()
                }
            }
            TunnelRequest(dst_id) => self.handle_tunnel_request(peer_id, dst_id).to_evented(),
            TunnelSuccess(dst_id) => self.handle_tunnel_success(peer_id, dst_id).to_evented(),
            TunnelClosed(dst_id) => self.handle_tunnel_closed(peer_id, dst_id),
            TunnelDisconnect(dst_id) => self.handle_tunnel_disconnect(peer_id, dst_id).to_evented(),
            ResourceProof { seed, target_size, difficulty } => {
                self.handle_resource_proof_request(peer_id, seed, target_size, difficulty)
                    .to_evented()
            }
            ResourceProofResponse { proof, leading_zero_bytes } => {
                self.handle_resource_proof_response(peer_id, proof, leading_zero_bytes);
                Ok(()).to_evented()
            }
            msg @ BootstrapIdentify { .. } |
            msg @ BootstrapDeny => {
                debug!("{:?} - Unhandled direct message: {:?}", self, msg);
                Ok(()).to_evented()
            }
        }
    }

    fn handle_message_signature(&mut self,
                                digest: sha256::Digest,
                                sig: sign::Signature,
                                peer_id: PeerId)
                                -> Result<(), RoutingError> {
        if let Some(&pub_id) = self.peer_mgr.get_routing_peer(&peer_id) {
            let min_section_size = self.min_section_size();
            if let Some((signed_msg, route)) =
                self.sig_accumulator.add_signature(min_section_size, digest, sig, pub_id) {
                let hop = *self.name(); // we accumulated the message, so now we act as the last hop
                trace!("{:?} Message accumulated - handling: {:?}",
                       self,
                       signed_msg);
                return self.handle_signed_message(signed_msg, route, hop, &BTreeSet::new());
            }
        } else {
            warn!("{:?} Received message signature from unknown peer {:?}",
                  self,
                  peer_id);
        }
        Ok(())
    }

    fn get_section(&self, prefix: &Prefix<XorName>) -> Result<HashSet<XorName>, RoutingError> {
        let section = self.peer_mgr
            .routing_table()
            .get_section(&prefix.lower_bound())
            .ok_or(RoutingError::InvalidSource)?
            .iter()
            .cloned()
            .collect();
        Ok(section)
    }

    fn get_section_list(&self, prefix: &Prefix<XorName>) -> Result<SectionList, RoutingError> {
        Ok(SectionList::new(*prefix,
                            self.peer_mgr.get_pub_ids(&self.get_section(prefix)?)))
    }

    /// Sends a signature for the list of members of a section with prefix `prefix` to our whole
    /// section if `dst` is `None`, or to the given node if it is `Some(name)`
    fn send_section_list_signature(&mut self, prefix: Prefix<XorName>, dst: Option<XorName>) {
        let section = match self.get_section_list(&prefix) {
            Ok(section) => section,
            Err(err) => {
                warn!("{:?} Error sending section list signature for {:?}: {:?}",
                      self,
                      prefix,
                      err);
                return;
            }
        };
        let serialised = match serialisation::serialise(&section) {
            Ok(serialised) => serialised,
            Err(err) => {
                warn!("{:?} Error sending section list signature for {:?}: {:?}",
                      self,
                      prefix,
                      err);
                return;
            }
        };
        let sig = sign::sign_detached(&serialised, self.full_id.signing_private_key());

        self.section_list_sigs.add_signature(prefix,
                                             *self.full_id.public_id(),
                                             section.clone(),
                                             sig,
                                             self.peer_mgr.routing_table().our_section().len());

        // this defines whom we are sending signature to: our section if dst is None, or given
        // name if it's Some
        let peers = if let Some(dst) = dst {
            self.peer_mgr.get_peer_id(&dst).into_iter().cloned().collect_vec()
        } else {
            self.peer_mgr
                .routing_table()
                .our_section()
                .into_iter()
                .filter(|&x| *x != *self.name())    // we don't want to send to ourselves
                .filter_map(|x| self.peer_mgr.get_peer_id(x))   // map names to peer ids
                .cloned()
                .collect_vec()
        };

        for peer_id in peers {
            let msg = DirectMessage::SectionListSignature(prefix, section.clone(), sig);
            if let Err(e) = self.send_direct_message(peer_id, msg) {
                warn!("{:?} Error sending section list signature for {:?} to {:?}: {:?}",
                      self,
                      prefix,
                      peer_id,
                      e);
            }
        }
    }

    fn handle_section_list_signature(&mut self,
                                     peer_id: PeerId,
                                     prefix: Prefix<XorName>,
                                     section_list: SectionList,
                                     sig: sign::Signature)
                                     -> Result<(), RoutingError> {
        let src_pub_id =
            self.peer_mgr.get_routing_peer(&peer_id).ok_or(RoutingError::InvalidSource)?;
        let serialised = serialisation::serialise(&section_list)?;
        if sign::verify_detached(&sig, &serialised, src_pub_id.signing_public_key()) {
            self.section_list_sigs
                .add_signature(prefix,
                               *src_pub_id,
                               section_list,
                               sig,
                               self.peer_mgr.routing_table().our_section().len());
            Ok(())
        } else {
            Err(RoutingError::FailedSignature)
        }
    }

    fn handle_hop_message(&mut self,
                          hop_msg: HopMessage,
                          peer_id: PeerId)
                          -> Result<(), RoutingError> {
        let hop_name = if let Some(peer) = self.peer_mgr.get_connected_peer(&peer_id) {
            hop_msg.verify(peer.pub_id().signing_public_key())?;

            match *peer.state() {
                PeerState::Client => {
<<<<<<< HEAD
                    self.check_valid_client_message(hop_msg.content.routing_message())?;
=======
                    try_ev!(self.check_valid_client_message(hop_msg.content.routing_message()),
                            result);
>>>>>>> 3f019d1c
                    *self.name()
                }
                PeerState::JoiningNode => *self.name(),
                _ => *peer.name(),
            }
        } else {
            return Err(RoutingError::UnknownConnection(peer_id));
        };

        let HopMessage { content, route, sent_to, .. } = hop_msg;
        self.handle_signed_message(content, route, hop_name, &sent_to)
    }

    // Acknowledge reception of the message and broadcast to our section if necessary
    // The function is only called when we are in the destination authority
    fn ack_and_broadcast(&mut self,
                         signed_msg: &SignedMessage,
                         route: u8,
                         hop_name: XorName,
                         sent_to: &BTreeSet<XorName>) {
        self.send_ack(signed_msg.routing_message(), route);
        // If the destination is our section we need to forward it to the rest of the section
        if signed_msg.routing_message().dst.is_multiple() {
            if let Err(error) = self.send_signed_message(signed_msg, route, &hop_name, sent_to) {
                debug!("{:?} Failed to send {:?}: {:?}", self, signed_msg, error);
            }
        }
    }

    fn handle_signed_message(&mut self,
                             signed_msg: SignedMessage,
                             route: u8,
                             hop_name: XorName,
                             sent_to: &BTreeSet<XorName>)
                             -> Result<(), RoutingError> {
        signed_msg.check_integrity(self.min_section_size())?;

        match self.routing_msg_filter.filter_incoming(signed_msg.routing_message(), route) {
            FilteringResult::KnownMessageAndRoute => {
                warn!("{:?} Duplicate message received on route {}: {:?}",
                      self,
                      route,
                      signed_msg.routing_message());
                return Ok(());
            }
            FilteringResult::KnownMessage => {
                if self.in_authority(&signed_msg.routing_message().dst) {
                    self.ack_and_broadcast(&signed_msg, route, hop_name, sent_to);
                    return Ok(());
                }
                // known message, but new route - we still need to relay it in this case
            }
            FilteringResult::NewMessage => {
                if self.in_authority(&signed_msg.routing_message().dst) {
                    self.ack_and_broadcast(&signed_msg, route, hop_name, sent_to);
                    // if addressed to us, then we just queue it and return
                    self.msg_queue.push_back(signed_msg.into_routing_message());
                    return Ok(());
                }
            }
        }

        if self.respond_from_cache(signed_msg.routing_message(), route)? {
            return Ok(());
        }

        if let Err(error) = self.send_signed_message(&signed_msg, route, &hop_name, sent_to) {
            debug!("{:?} Failed to send {:?}: {:?}", self, signed_msg, error);
        }

        Ok(())
    }

    fn dispatch_routing_message(&mut self,
                                routing_msg: RoutingMessage)
                                -> Evented<Result<(), RoutingError>> {
        use messages::MessageContent::*;
        use Authority::{Client, ManagedNode, PrefixSection, Section};

        match routing_msg.content {
            Ack(..) => (),
            _ => trace!("{:?} Got routing message {:?}.", self, routing_msg),
        }

        match (routing_msg.content, routing_msg.src, routing_msg.dst) {
            (GetNodeName { current_id, message_id },
             Client { client_key, proxy_node_name, peer_id },
             Section(dst_name)) => {
                self.handle_get_node_name_request(current_id,
                                                  client_key,
                                                  proxy_node_name,
                                                  dst_name,
                                                  peer_id,
                                                  message_id)
                    .to_evented()
            }
            (GetNodeNameResponse { relocated_id, section, .. }, Section(_), dst) => {
                self.handle_get_node_name_response(relocated_id, section, dst).map(Ok)
            }
            (ExpectCloseNode { expect_id, client_auth, message_id }, Section(_), Section(_)) => {
                self.handle_expect_close_node_request(expect_id, client_auth, message_id)
                    .to_evented()
            }
            (ConnectionInfoRequest { encrypted_conn_info, nonce, pub_id, msg_id },
             src @ Client { .. },
             dst @ ManagedNode(_)) |
            (ConnectionInfoRequest { encrypted_conn_info, nonce, pub_id, msg_id },
             src @ ManagedNode(_),
             dst @ ManagedNode(_)) => {
                self.handle_connection_info_request(encrypted_conn_info,
                                                    nonce,
                                                    pub_id,
                                                    msg_id,
                                                    src,
                                                    dst)
            }
            (ConnectionInfoResponse { encrypted_conn_info, nonce, pub_id, msg_id },
             ManagedNode(src_name),
             dst @ Client { .. }) |
            (ConnectionInfoResponse { encrypted_conn_info, nonce, pub_id, msg_id },
             ManagedNode(src_name),
             dst @ ManagedNode(_)) => {
                self.handle_connection_info_response(encrypted_conn_info,
                                                     nonce,
                                                     pub_id,
                                                     msg_id,
                                                     src_name,
                                                     dst)
                    .to_evented()
            }
            (CandidateApproval(validity), Section(_), Section(candidate_name)) => {
                self.handle_node_approval_vote(candidate_name, validity).to_evented()
            }
            (NodeApproval { sections }, Section(_), Client { .. }) => {
                self.handle_node_approval(&sections)
            }
            (ApprovalConfirmation, ManagedNode(_), Section(name)) => {
                self.handle_approval_confirmation(name)
            }
            (SectionUpdate { prefix, members }, Section(_), PrefixSection(_)) => {
                self.handle_section_update(prefix, members)
            }
            (RoutingTableRequest(msg_id, digest), src @ ManagedNode(_), dst @ PrefixSection(_)) => {
                self.handle_rt_req(msg_id, digest, src, dst).to_evented()
            }
            (RoutingTableResponse { prefix, members, message_id },
             PrefixSection(_),
             ManagedNode(_)) => self.handle_rt_rsp(prefix, members, message_id),
            (SectionSplit(prefix, joining_node), _, _) => {
                self.handle_section_split(prefix, joining_node)
            }
            (OwnSectionMerge { sender_prefix, merge_prefix, sections }, _, _) => {
                self.handle_own_section_merge(sender_prefix, merge_prefix, sections)
            }
            (OtherSectionMerge { prefix, section }, _, _) => {
                self.handle_other_section_merge(prefix, section)
            }
            (Ack(ack, _), _, _) => self.handle_ack_response(ack).to_evented(),
            (UserMessagePart { hash, part_count, part_index, payload, .. }, src, dst) => {
                if let Some(msg) = self.user_msg_cache.add(hash, part_count, part_index, payload) {
                    self.stats().count_user_message(&msg);
                    Evented::single(msg.into_event(src, dst), Ok(()))
                } else {
                    Ok(()).to_evented()
                }
            }
            (content, src, dst) => {
                debug!("{:?} Unhandled routing message {:?} from {:?} to {:?}",
                       self,
                       content,
                       src,
                       dst);
                Err(RoutingError::BadAuthority).to_evented()
            }
        }
    }

    fn handle_node_approval_vote(&mut self,
                                 candidate_name: XorName,
                                 validity: bool)
                                 -> Result<(), RoutingError> {
        // Once the joining node joined, it may receive the vote regarding itself.
        // Or a node may receive CandidateApproval before connection established.
<<<<<<< HEAD
        let (client_auth, peer_id) = self.peer_mgr
            .handle_node_approval_vote(candidate_name, validity)?;
=======
        let (client_auth, peer_id) =
            try_ev!(self.peer_mgr.handle_node_approval_vote(candidate_name, validity),
                    result);
>>>>>>> 3f019d1c

        if validity {
            let sections = self.peer_mgr.pub_ids_by_section();
            info!("{:?} Sending NodeApproval to {:?}.", self, candidate_name);
            let _ = self.send_routing_message(RoutingMessage {
                src: Authority::Section(candidate_name),
                dst: client_auth,
                content: MessageContent::NodeApproval { sections: sections },
            });
        } else {
            self.disconnect_peer(&peer_id);
        }
        Ok(())
    }

    fn handle_approval_confirmation(&mut self,
                                    candidate_name: XorName)
                                    -> Evented<Result<(), RoutingError>> {
        let mut result = Evented::empty();
        let (pub_id, peer_id) = try_ev!(self.peer_mgr.handle_approval_confirmation(candidate_name),
                                        result);
        self.add_to_routing_table(&pub_id, &peer_id).extract(&mut result);
        result.map(Ok)
    }

<<<<<<< HEAD
    fn handle_node_approval(&mut self, sections: &SectionMap) -> Evented<Result<(), RoutingError>> {
=======
    fn handle_node_approval(&mut self,
                            sections: &[(Prefix<XorName>, Vec<PublicId>)])
                            -> Evented<Result<(), RoutingError>> {
>>>>>>> 3f019d1c
        let mut events = Evented::empty();
        if self.is_approved {
            warn!("{:?} Received duplicate NodeApproval.", self);
            return events.with_value(Ok(()));
        }

<<<<<<< HEAD
        self.get_approval_timer_token = None;

        self.peer_mgr.add_prefixes(sections.keys().into_iter().cloned().collect_vec());
=======
        self.peer_mgr.add_prefixes(sections.into_iter().map(|&(prefix, _)| prefix).collect());
>>>>>>> 3f019d1c

        // TODO: is this necessary as this node is not approved as a full node by the section yet
        let our_prefix = *self.peer_mgr.routing_table().our_prefix();
        self.send_section_list_signature(our_prefix, None);

        let name = *self.name();
        if let Err(error) = self.send_routing_message(RoutingMessage {
<<<<<<< HEAD
            src: Authority::ManagedNode(name),
            dst: Authority::Section(name),
            content: MessageContent::ApprovalConfirmation,
        }) {
=======
                src: Authority::ManagedNode(name),
                dst: Authority::Section(name),
                content: MessageContent::ApprovalConfirmation,
            })
            .extract(&mut events) {
>>>>>>> 3f019d1c
            debug!("{:?} Failed sending ApprovalConfirmation: {:?}",
                   self,
                   error);
        }

        trace!("{:?} received {:?} on NodeApproval.", self, sections);

<<<<<<< HEAD
        for section in sections.values() {
            for pub_id in section.iter() {
=======
        for section in sections {
            for pub_id in &section.1 {
>>>>>>> 3f019d1c
                if !self.peer_mgr.routing_table().has(pub_id.name()) {
                    self.peer_mgr.expect_peer(pub_id);
                    debug!("{:?} Sending connection info to {:?} on NodeApproval.",
                           self,
                           pub_id);
                    let src = Authority::ManagedNode(*self.name());
                    let node_auth = Authority::ManagedNode(*pub_id.name());
                    if let Err(error) = self.send_connection_info_request(*pub_id, src, node_auth)
                        .extract(&mut events) {
                        debug!("{:?} - Failed to send connection info to {:?}: {:?}",
                               self,
                               pub_id,
                               error);
                    }
                }
            }
        }

        trace!("{:?} Node approval completed. Prefixes: {:?}",
               self,
               self.peer_mgr.routing_table().prefixes());
        events.add_event(Event::Connected);
        for name in self.peer_mgr.routing_table().iter() {
            // TODO: try to remove this as safe_core/safe_vault may not reqiring this notification
            events.add_event(Event::NodeAdded(*name, self.peer_mgr.routing_table().clone()));
        }
        self.is_approved = true;

        events.with_value(Ok(()))
    }

    fn handle_resource_proof_request(&mut self,
                                     peer_id: PeerId,
                                     seed: Vec<u8>,
                                     target_size: usize,
                                     difficulty: u8)
                                     -> Result<(), RoutingError> {
        let rp_object = ResourceProof::new(target_size, difficulty);
        let mut proof = rp_object.create_proof_data(&seed);
        let direct_message = DirectMessage::ResourceProofResponse {
            proof: proof.clone(),
            leading_zero_bytes: rp_object.create_proof(&mut proof),
        };
        self.send_direct_message(peer_id, direct_message)
    }

    fn handle_resource_proof_response(&mut self,
                                      peer_id: PeerId,
<<<<<<< HEAD
                                      proof: Vec<u8>,
                                      leading_zero_bytes: u32) {
=======
                                      proof: VecDeque<u8>,
                                      leading_zero_bytes: u64)
                                      -> Evented<Result<(), RoutingError>> {
        let mut result = Evented::empty();

>>>>>>> 3f019d1c
        let name = if let Some(name) = self.peer_mgr.get_peer_name(&peer_id) {
            *name
        } else {
            return;
        };
        if let Some(valid_candidate) =
            self.peer_mgr
                .verify_candidate(name, proof, leading_zero_bytes, RESOURCE_PROOF_DIFFICULTY) {
            let response_content = MessageContent::CandidateApproval(valid_candidate);
            let response_msg = RoutingMessage {
                src: Authority::Section(name),
                dst: Authority::Section(name),
                content: response_content,
            };
            info!("{:?} Sending CandidateApproval {:?} to section.",
                  self,
                  valid_candidate);
            if let Err(error) = self.send_routing_message(response_msg) {
                debug!("{:?} Failed sending CandidateApproval: {:?}", self, error);
            }
        }
    }

    /// Returns `Ok` if a client is allowed to send the given message.
    fn check_valid_client_message(&self, msg: &RoutingMessage) -> Result<(), RoutingError> {
        match msg.content {
            MessageContent::Ack(..) => Ok(()),
            MessageContent::UserMessagePart { priority, .. } if priority >= DEFAULT_PRIORITY => {
                Ok(())
            }
            _ => {
                debug!("{:?} Illegitimate client message {:?}. Refusing to relay.",
                       self,
                       msg);
                Err(RoutingError::RejectedClientMessage)
            }
        }
    }

    fn respond_from_cache(&mut self,
                          routing_msg: &RoutingMessage,
                          route: u8)
                          -> Result<bool, RoutingError> {
        if let MessageContent::UserMessagePart { hash,
                                                 part_count,
                                                 part_index,
                                                 cacheable,
                                                 ref payload,
                                                 .. } = routing_msg.content {
            if !cacheable {
                return Ok(false);
            }

            match self.cacheable_user_msg_cache.add(hash, part_count, part_index, payload.clone()) {
                Some(UserMessage::Request(request)) => {
                    if let Some(response) = self.response_cache.get(&request) {
                        debug!("{:?} Found cached response to {:?}", self, request);

                        let priority = response.priority();
                        let src = Authority::ManagedNode(*self.name());
                        let dst = routing_msg.src;
                        let msg = UserMessage::Response(response);

<<<<<<< HEAD
                        self.send_ack_from(routing_msg, route, src);
                        self.send_user_message(src, dst, msg, priority)?;
=======
                        self.send_ack_from(routing_msg, route, src).extract(&mut result);

                        try_ev!(self.send_user_message(src,
                                                       dst,
                                                       UserMessage::Response(response),
                                                       priority)
                                    .extract(&mut result),
                                result);
>>>>>>> 3f019d1c

                        return Ok(true);
                    }
                }

                Some(UserMessage::Response(response)) => {
                    debug!("{:?} Putting {:?} in cache", self, response);
                    self.response_cache.put(response);
                }

                None => (),
            }
        }

        Ok(false)
    }

    fn start_listening(&mut self) -> bool {
        if let Err(error) = self.crust_service.start_listening_tcp() {
            error!("{:?} Failed to start listening: {:?}", self, error);
            false
        } else {
            true
        }
    }

    fn relocate(&mut self) -> Result<(), RoutingError> {
        let duration = Duration::from_secs(GET_NODE_NAME_TIMEOUT_SECS);
        self.get_approval_timer_token = Some(self.timer.schedule(duration));

        let request_content = MessageContent::GetNodeName {
            current_id: *self.full_id.public_id(),
            message_id: MessageId::new(),
        };

        let proxy_name = if let Some((_, proxy_pub_id)) = self.peer_mgr.proxy() {
            *proxy_pub_id.name()
        } else {
            return Err(RoutingError::ProxyConnectionNotFound);
        };

        let src = Authority::Client {
            client_key: *self.full_id.public_id().signing_public_key(),
            proxy_node_name: proxy_name,
            peer_id: self.crust_service.id(),
        };

        let request_msg = RoutingMessage {
            src: src,
            dst: Authority::Section(*self.name()),
            content: request_content,
        };

        info!("{:?} Sending GetNodeName request with: {:?}. This can take a while.",
              self,
              self.full_id.public_id());

        self.send_routing_message(request_msg)
    }

    fn send_bootstrap_identify(&mut self, peer_id: PeerId) -> Result<(), RoutingError> {
        let direct_message =
            DirectMessage::BootstrapIdentify { public_id: *self.full_id.public_id() };
        self.send_direct_message(peer_id, direct_message)
    }

    fn handle_client_identify(&mut self,
                              public_id: PublicId,
                              peer_id: PeerId,
                              client_restriction: bool)
                              -> Result<(), RoutingError> {
        if !client_restriction && !self.crust_service.is_peer_whitelisted(&peer_id) {
            warn!("{:?} Client is not whitelisted - dropping", self);
            self.disconnect_peer(&peer_id);
            return Ok(());
        }
        if *public_id.name() != XorName(sha256::hash(&public_id.signing_public_key().0).0) {
            warn!("{:?} Incoming Connection not validated as a proper client - dropping",
                  self);
            self.disconnect_peer(&peer_id);
            return Ok(());
        }

        for peer_id in self.peer_mgr.remove_expired_joining_nodes() {
            debug!("{:?} Removing stale joining node with Crust ID {:?}",
                   self,
                   peer_id);
            self.disconnect_peer(&peer_id);
        }

        if (client_restriction || !self.is_first_node) &&
           self.peer_mgr.routing_table().len() < self.min_section_size() - 1 {
            debug!("{:?} Client {:?} rejected: Routing table has {} entries. {} required.",
                   self,
                   public_id.name(),
                   self.peer_mgr.routing_table().len(),
                   self.min_section_size() - 1);
            return self.send_direct_message(peer_id, DirectMessage::BootstrapDeny);
        }

        let non_unique = if client_restriction {
            self.peer_mgr.insert_client(peer_id, public_id)
        } else {
            self.peer_mgr.insert_joining_node(peer_id, public_id)
        };

        if non_unique {
            debug!("{:?} Received two ClientInfo from the same peer ID {:?}.",
                   self,
                   peer_id);
        }

        debug!("{:?} Accepted client {:?}.", self, public_id.name());

        self.send_bootstrap_identify(peer_id)
    }

    fn handle_node_identify(&mut self, public_id: PublicId, peer_id: PeerId) -> Evented<()> {
        let mut result = Evented::empty();
        debug!("{:?} Handling NodeIdentify from {:?}.",
               self,
               public_id.name());
        match self.peer_mgr.check_candidate(&public_id, &peer_id) {
            Ok(Some((true, _, _))) => {
                /// if connection is in tunnel, vote NO directly, don't carry out profiling
                /// limitation: joining node ONLY carries out QUORAM valid evaluations
                info!("{:?} Sending CandidateApproval false to section, rejecting {:?}.",
                      self,
                      public_id.name());
                let _ = self.send_routing_message(RoutingMessage {
                    src: Authority::Section(*public_id.name()),
                    dst: Authority::Section(*public_id.name()),
                    content: MessageContent::CandidateApproval(false),
                });
            }
            Ok(Some((false, target_size, seed))) => {
                let direct_message = DirectMessage::ResourceProof {
                    seed: seed,
                    target_size: target_size,
                    difficulty: RESOURCE_PROOF_DIFFICULTY,
                };
                let _ = self.send_direct_message(peer_id, direct_message);
                debug!("{:?} requesting resource_proof from node candidate {:?}.",
                       self,
                       public_id.name());
            }
            Ok(None) => {
                debug!("{:?} adding {:?} into routing table.",
                       self,
                       public_id.name());
                self.add_to_routing_table(&public_id, &peer_id).extract(&mut result);
            }
            Err(err) => {
                debug!("{:?} has un-expected connection {:?}/{:?}.",
                       self,
                       public_id.name(),
                       err);
            }
        }
        result
    }

    fn add_to_routing_table(&mut self, public_id: &PublicId, peer_id: &PeerId) -> Evented<()> {
        let mut result = Evented::empty();
        match self.peer_mgr.add_to_routing_table(public_id, peer_id) {
            Err(RoutingTableError::AlreadyExists) => return Evented::empty(),  // already in RT
            Err(error) => {
                debug!("{:?} Peer {:?} was not added to the routing table: {}",
                       self,
                       peer_id,
                       error);
                self.disconnect_peer(peer_id);
                return result;
            }
            Ok(true) => {
                // i.e. the section should split
                let our_prefix = *self.peer_mgr.routing_table().our_prefix();
                // In the future we'll look to remove this restriction so we always call
                // `send_section_split()` here and also check whether another round of splitting is
                // required in `handle_section_split()` so splitting becomes recursive like merging.
                if our_prefix.matches(public_id.name()) {
                    self.send_section_split(our_prefix, *public_id.name());
                }
            }
            Ok(false) => {
                self.merge_if_necessary();
            }
        }

        if self.peer_mgr.routing_table().our_section().contains(public_id.name()) {
            self.reset_rt_timer();
        }

        debug!("{:?} Added {:?} to routing table.", self, public_id.name());
        if self.is_first_node && self.peer_mgr.routing_table().len() == 1 {
            trace!("{:?} Node approval completed. Prefixes: {:?}",
                   self,
                   self.peer_mgr.routing_table().prefixes());
            result.add_event(Event::Connected);
        }

        if self.is_approved {
            result.add_event(Event::NodeAdded(*public_id.name(),
                                              self.peer_mgr.routing_table().clone()));
        }

        // TODO: we probably don't need to send this if we're splitting, but in that case
        // we should send something else instead. This will do for now.
        self.send_section_update();

        for dst_id in self.peer_mgr.peers_needing_tunnel() {
            trace!("{:?} Asking {:?} to serve as a tunnel for {:?}",
                   self,
                   peer_id,
                   dst_id);
            let tunnel_request = DirectMessage::TunnelRequest(dst_id);
            let _ = self.send_direct_message(*peer_id, tunnel_request);
        }

        if let Some(prefix) = self.peer_mgr.routing_table().find_section_prefix(public_id.name()) {
            self.send_section_list_signature(prefix, None);
            if prefix == *self.peer_mgr.routing_table().our_prefix() {
                // if the node joined our section, send signatures for all section lists to it
                for pfx in self.peer_mgr.routing_table().prefixes() {
                    self.send_section_list_signature(pfx, Some(*public_id.name()));
                }
            }
        }

        result
    }

    // Tell all neighbouring sections that our member list changed.
    // Currently we only send this when nodes join and it's only used to add missing members.
    fn send_section_update(&mut self) {
        trace!("{:?} Sending section update", self);
        let members = self.peer_mgr.get_pub_ids(self.peer_mgr.routing_table().our_section());

        let content = MessageContent::SectionUpdate {
            prefix: *self.peer_mgr.routing_table().our_prefix(),
            members: members,
        };

        let neighbours = self.peer_mgr.routing_table().other_prefixes();
        for neighbour_pfx in neighbours {
            let request_msg = RoutingMessage {
                src: Authority::Section(self.peer_mgr
                    .routing_table()
                    .our_prefix()
                    .lower_bound()),
                dst: Authority::PrefixSection(neighbour_pfx),
                content: content.clone(),
            };

            if let Err(err) = self.send_routing_message(request_msg) {
                debug!("{:?} Failed to send section update to {:?}: {:?}",
                       self,
                       neighbour_pfx,
                       err);
            }
        }
    }

    // If `msg_id` is `Some` this is sent as a response, otherwise as a request.
    fn send_connection_info(&mut self,
                            our_pub_info: PubConnectionInfo,
                            their_pub_id: PublicId,
                            src: Authority<XorName>,
                            dst: Authority<XorName>,
                            msg_id: Option<MessageId>) {
        let encoded_connection_info = match serialisation::serialise(&our_pub_info) {
            Ok(encoded_connection_info) => encoded_connection_info,
            Err(err) => {
                debug!("{:?} Failed to serialise connection info for {:?}: {:?}.",
                       self,
                       their_pub_id.name(),
                       err);
<<<<<<< HEAD
                return;
=======
                return result;
>>>>>>> 3f019d1c
            }
        };
        let nonce = box_::gen_nonce();
        let encrypted_conn_info = box_::seal(&encoded_connection_info,
                                             &nonce,
                                             their_pub_id.encrypting_public_key(),
                                             self.full_id().encrypting_private_key());
        let msg_content = if let Some(msg_id) = msg_id {
            MessageContent::ConnectionInfoResponse {
                encrypted_conn_info: encrypted_conn_info,
                nonce: nonce.0,
                pub_id: *self.full_id().public_id(),
                msg_id: msg_id,
            }
        } else {
            MessageContent::ConnectionInfoRequest {
                encrypted_conn_info: encrypted_conn_info,
                nonce: nonce.0,
                pub_id: *self.full_id().public_id(),
                msg_id: MessageId::new(),
            }
        };

        let msg = RoutingMessage {
            src: src,
            dst: dst,
            content: msg_content,
        };

        if let Err(err) = self.send_routing_message(msg) {
            debug!("{:?} Failed to send connection info for {:?}: {:?}.",
                   self,
                   their_pub_id.name(),
                   err);
        }
    }

    fn handle_connection_info_prepared(&mut self,
                                       result_token: u32,
                                       result: Result<PrivConnectionInfo, CrustError>) {
        let our_connection_info = match result {
            Err(err) => {
                error!("{:?} Failed to prepare connection info: {:?}", self, err);
                return;
            }
            Ok(connection_info) => connection_info,
        };

        let our_pub_info = our_connection_info.to_pub_connection_info();
        match self.peer_mgr.connection_info_prepared(result_token, our_connection_info) {
            Err(error) => {
                // This usually means we have already connected.
                debug!("{:?} Prepared connection info, but no entry found in token map: {:?}",
                       self,
                       error);
                return;
            }
            Ok(ConnectionInfoPreparedResult { pub_id, src, dst, infos }) => {
                match infos {
                    None => {
                        debug!("{:?} Prepared connection info for {:?}.",
                               self,
                               pub_id.name());
                        self.send_connection_info(our_pub_info, pub_id, src, dst, None);
                    }
                    Some((our_info, their_info, msg_id)) => {
                        debug!("{:?} Trying to connect to {:?} as {:?}.",
                               self,
                               their_info.id(),
                               pub_id.name());
                        self.send_connection_info(our_pub_info, pub_id, src, dst, Some(msg_id));
                        let _ = self.crust_service.connect(our_info, their_info);
                    }
                }
            }
        }
    }

    fn handle_connection_info_request(&mut self,
                                      encrypted_connection_info: Vec<u8>,
                                      nonce_bytes: [u8; box_::NONCEBYTES],
                                      public_id: PublicId,
                                      message_id: MessageId,
                                      src: Authority<XorName>,
                                      dst: Authority<XorName>)
                                      -> Evented<Result<(), RoutingError>> {
        let mut result = Evented::empty();
        let name = match src {
            Authority::Client { .. } => public_id.name(),
            Authority::ManagedNode(ref name) => name,
            _ => unreachable!(),
        };
        try_ev!(self.peer_mgr.allow_connect(name), result);
        let their_connection_info = try_ev!(self.decrypt_connection_info(&encrypted_connection_info,
                                                 &box_::Nonce(nonce_bytes),
                                                 &public_id),
                    result);
        let peer_id = their_connection_info.id();
        use peer_manager::ConnectionInfoReceivedResult::*;
        match self.peer_mgr
            .connection_info_received(src, dst, public_id, their_connection_info, message_id) {
            Ok(Ready(our_info, their_info)) => {
                info!("{:?} Already sent a connection info request to {:?} ({:?}); resending our \
                      same details as a response.",
                      self,
                      public_id.name(),
                      peer_id);
                self.send_connection_info(our_info.to_pub_connection_info(),
                                          public_id,
                                          dst,
                                          src,
                                          Some(message_id));
                if let Err(error) = self.crust_service.connect(our_info, their_info) {
                    trace!("{:?} Unable to connect to {:?} - {:?}", self, src, error);
                }
            }
            Ok(Prepare(token)) => {
                self.crust_service.prepare_connection_info(token);
            }
            Ok(IsProxy) |
            Ok(IsClient) |
            Ok(IsJoiningNode) => {
                try_ev!(self.send_node_identify(peer_id), result);
                self.handle_node_identify(public_id, peer_id).extract(&mut result);
            }
            Ok(Waiting) | Ok(IsConnected) => (),
            Err(error) => {
                warn!("{:?} Failed to insert connection info from {:?} ({:?}): {:?}",
                      self,
                      public_id.name(),
                      peer_id,
                      error)
            }
        }
        result.with_value(Ok(()))
    }

    fn handle_connection_info_response(&mut self,
                                       encrypted_connection_info: Vec<u8>,
                                       nonce_bytes: [u8; box_::NONCEBYTES],
                                       public_id: PublicId,
                                       message_id: MessageId,
                                       src: XorName,
                                       dst: Authority<XorName>)
                                       -> Result<(), RoutingError> {
        self.peer_mgr.allow_connect(&src)?;
        let their_connection_info = self.decrypt_connection_info(&encrypted_connection_info,
                                     &box_::Nonce(nonce_bytes),
                                     &public_id)?;
        let peer_id = their_connection_info.id();
        use peer_manager::ConnectionInfoReceivedResult::*;
        match self.peer_mgr
            .connection_info_received(Authority::ManagedNode(src),
                                      dst,
                                      public_id,
                                      their_connection_info,
                                      message_id) {
            Ok(Ready(our_info, their_info)) => {
                trace!("{:?} Received connection info response. Trying to connect to {:?} ({:?}).",
                       self,
                       public_id.name(),
                       peer_id);
                if let Err(error) = self.crust_service.connect(our_info, their_info) {
                    debug!("{:?} Crust failed initiating a connection to  {:?} ({:?}): {:?}",
                           self,
                           public_id.name(),
                           peer_id,
                           error);
                }
            }
            Ok(Prepare(_)) |
            Ok(IsProxy) |
            Ok(IsClient) |
            Ok(IsJoiningNode) => {
                warn!("{:?} Received connection info response from {:?} ({:?}) when we haven't \
                      sent a corresponding request",
                      self,
                      public_id.name(),
                      peer_id);
            }
            Ok(Waiting) | Ok(IsConnected) => (),
            Err(error) => {
                warn!("{:?} Failed to insert connection info from {:?} ({:?}): {:?}",
                      self,
                      public_id.name(),
                      peer_id,
                      error)
            }
        }
        Ok(())
    }

    /// Handle a request by `peer_id` to act as a tunnel connecting it with `dst_id`.
    fn handle_tunnel_request(&mut self,
                             peer_id: PeerId,
                             dst_id: PeerId)
                             -> Result<(), RoutingError> {
        if self.peer_mgr.can_tunnel_for(&peer_id, &dst_id) {
            if let Some((id0, id1)) = self.tunnels.consider_clients(peer_id, dst_id) {
                debug!("{:?} Accepted tunnel request from {:?} for {:?}.",
                       self,
                       peer_id,
                       dst_id);
                return self.send_direct_message(id0, DirectMessage::TunnelSuccess(id1));
            }
        } else {
            debug!("{:?} Rejected tunnel request from {:?} for {:?}.",
                   self,
                   peer_id,
                   dst_id);
        }
        Ok(())
    }

    /// Handle a `TunnelSuccess` response from `peer_id`: It will act as a tunnel to `dst_id`.
    fn handle_tunnel_success(&mut self,
                             peer_id: PeerId,
                             dst_id: PeerId)
                             -> Result<(), RoutingError> {
        if !self.peer_mgr.tunnelling_to(&dst_id) {
            debug!("{:?} Received TunnelSuccess for a peer we are already connected to: {:?}",
                   self,
                   dst_id);
            let message = DirectMessage::TunnelDisconnect(dst_id);
            return self.send_direct_message(peer_id, message);
        }
        if self.tunnels.add(dst_id, peer_id) {
            debug!("{:?} Adding {:?} as a tunnel node for {:?}.",
                   self,
                   peer_id,
                   dst_id);
            return self.send_node_identify(dst_id);
        }
        Ok(())
    }

    /// Handle a `TunnelClosed` message from `peer_id`: `dst_id` disconnected.
    fn handle_tunnel_closed(&mut self,
                            peer_id: PeerId,
                            dst_id: PeerId)
                            -> Evented<Result<(), RoutingError>> {
        let mut result = Evented::empty();
        if self.tunnels.remove(dst_id, peer_id) {
            debug!("{:?} Tunnel to {:?} via {:?} closed.",
                   self,
                   dst_id,
                   peer_id);
            if !self.crust_service.is_connected(&dst_id) {
                self.dropped_peer(&dst_id).extract(&mut result);
            }
        }
        result.with_value(Ok(()))
    }

    /// Handle a `TunnelDisconnect` message from `peer_id` who wants to disconnect `dst_id`.
    fn handle_tunnel_disconnect(&mut self,
                                peer_id: PeerId,
                                dst_id: PeerId)
                                -> Result<(), RoutingError> {
        debug!("{:?} Closing tunnel connecting {:?} and {:?}.",
               self,
               dst_id,
               peer_id);
        if self.tunnels.drop_client_pair(dst_id, peer_id) {
            self.send_direct_message(dst_id, DirectMessage::TunnelClosed(peer_id))
        } else {
            Ok(())
        }
    }

    /// Disconnects from the given peer, via Crust or by dropping the tunnel node, if the peer is
    /// not a proxy, client or routing table entry.
    fn disconnect_peer(&mut self, peer_id: &PeerId) {
        if let Some(&pub_id) = self.peer_mgr.get_routing_peer(peer_id) {
            debug!("{:?} Not disconnecting routing table entry {:?} ({:?}).",
                   self,
                   pub_id.name(),
                   peer_id);
        } else if let Some(&public_id) = self.peer_mgr.get_proxy_public_id(peer_id) {
            debug!("{:?} Not disconnecting proxy node {:?} ({:?}).",
                   self,
                   public_id.name(),
                   peer_id);
        } else if self.peer_mgr.get_client(peer_id).is_some() {
            debug!("{:?} Not disconnecting client {:?}.", self, peer_id);
        } else if self.peer_mgr.get_joining_node(peer_id).is_some() {
            debug!("{:?} Not disconnecting joining node {:?}.", self, peer_id);
        } else if let Some(tunnel_id) = self.tunnels.remove_tunnel_for(peer_id) {
            debug!("{:?} Disconnecting {:?} (indirect).", self, peer_id);
            let message = DirectMessage::TunnelDisconnect(*peer_id);
            let _ = self.send_direct_message(tunnel_id, message);
        } else {
            debug!("{:?} Disconnecting {:?}. Calling crust::Service::disconnect.",
                   self,
                   peer_id);
            let _ = self.crust_service.disconnect(*peer_id);
            let _ = self.peer_mgr.remove_peer(peer_id);
        }
    }

    // Received by X; From A -> X
    fn handle_get_node_name_request(&mut self,
                                    mut their_public_id: PublicId,
                                    client_key: sign::PublicKey,
                                    proxy_name: XorName,
                                    dst_name: XorName,
                                    peer_id: PeerId,
                                    message_id: MessageId)
                                    -> Result<(), RoutingError> {
        let hashed_key = sha256::hash(&client_key.0);
        let section_matching_client_name = XorName(hashed_key.0);

        // Validate Client (relocating node) has contacted the correct Section-X
        if section_matching_client_name != dst_name {
            return Err(RoutingError::InvalidDestination);
        }

        let close_section = match self.peer_mgr.routing_table().close_names(&dst_name) {
            Some(close_section) => close_section.into_iter().collect(),
            None => return Err(RoutingError::InvalidDestination),
        };
        let relocated_name = self.next_node_name.take().unwrap_or_else(|| {
            utils::calculate_relocated_name(close_section, their_public_id.name())
        });
        their_public_id.set_name(relocated_name);

        // From X -> Y; Send to close section of the relocated name
        let request_content = MessageContent::ExpectCloseNode {
            expect_id: their_public_id,
            client_auth: Authority::Client {
                client_key: client_key,
                proxy_node_name: proxy_name,
                peer_id: peer_id,
            },
            message_id: message_id,
        };

        let request_msg = RoutingMessage {
            src: Authority::Section(dst_name),
            dst: Authority::Section(relocated_name),
            content: request_content,
        };

        self.send_routing_message(request_msg)
    }

    // Context: we're a new node joining a section. This message should have been sent by each node
    // in the target section with the new node name and the section for resource proving.
    fn handle_get_node_name_response(&mut self,
                                     relocated_id: PublicId,
                                     section: BTreeSet<PublicId>,
                                     dst: Authority<XorName>)
                                     -> Evented<()> {
        if !self.peer_mgr.routing_table().is_empty() {
            warn!("{:?} Received duplicate GetNodeName response.", self);
            return Evented::empty();
        }

        let duration = Duration::from_secs(RESOURCE_PROOF_APPROVE_TIMEOUT_SECS);
        self.get_approval_timer_token = Some(self.timer.schedule(duration));

        self.full_id.public_id_mut().set_name(*relocated_id.name());
        self.peer_mgr.reset_routing_table(*self.full_id.public_id());
        trace!("{:?} GetNodeName completed. Prefixes: {:?}",
               self,
               self.peer_mgr.routing_table().prefixes());
        let mut result = Evented::empty();

        for pub_id in &section {
            debug!("{:?} Sending connection info to {:?} on GetNodeName response.",
                   self,
                   pub_id);
            let node_auth = Authority::ManagedNode(*pub_id.name());
            if let Err(error) = self.send_connection_info_request(*pub_id, dst, node_auth)
                .extract(&mut result) {
                debug!("{:?} - Failed to send connection info to {:?}: {:?}",
                       self,
                       pub_id,
                       error);
            }
        }
        result
    }

    // Received by Y; From X -> Y
    // Context: a node is joining our section. Sends the node our section.
    fn handle_expect_close_node_request(&mut self,
                                        expect_id: PublicId,
                                        client_auth: Authority<XorName>,
                                        message_id: MessageId)
                                        -> Result<(), RoutingError> {
        if expect_id == *self.full_id.public_id() {
            // If we're the joining node: stop
            return Ok(());
        }

        // TODO - do we need to reply if `expect_id` triggers a failure here?
<<<<<<< HEAD
        let own_section = self.peer_mgr
            .expect_join_our_section(expect_id.name(), &client_auth)?;
=======
        let own_section = try_ev!(self.peer_mgr
                                      .expect_join_our_section(expect_id.name(),
                                                               &client_auth,
                                                               self.full_id.public_id()),
                                  Evented::empty());
>>>>>>> 3f019d1c
        let response_content = MessageContent::GetNodeNameResponse {
            relocated_id: expect_id,
            section: own_section,
            message_id: message_id,
        };

        trace!("{:?} Responding to client {:?}: {:?}.",
               self,
               client_auth,
               response_content);

        self.send_routing_message(RoutingMessage {
            src: Authority::Section(*expect_id.name()),
            dst: client_auth,
            content: response_content,
        })
    }

    fn handle_section_update(&mut self,
                             prefix: Prefix<XorName>,
                             members: BTreeSet<PublicId>)
                             -> Evented<Result<(), RoutingError>> {
        let mut result = Evented::empty();
        trace!("{:?} Got section update for {:?}", self, prefix);

        // Perform splits that we missed, according to the section update.
        // TODO: This is a temporary fix and it shouldn't be necessary anymore once the new message
        //       flow for joining nodes is in place and we send the routing table to the new node
        //       at the point where it gets added to the section.
        let pfx_name = prefix.lower_bound();
        while let Some(rt_pfx) = self.peer_mgr.routing_table().find_section_prefix(&pfx_name) {
            if rt_pfx.bit_count() >= prefix.bit_count() {
                break;
            }
            trace!("{:?} Splitting {:?} on section update.", self, rt_pfx);
            let _ = self.handle_section_split(rt_pfx, rt_pfx.lower_bound());
        }
        // Filter list of members to just those we don't know about:
        let members =
            if let Some(section) = self.peer_mgr.routing_table().section_with_prefix(&prefix) {
                let f = |id: &PublicId| !section.contains(id.name());
                members.into_iter().filter(f).collect_vec()
            } else {
                warn!("{:?} Section update received from unknown neighbour {:?}",
                      self,
                      prefix);
                return Ok(()).to_evented();
            };
        let members = members.into_iter()
            .filter(|id: &PublicId| !self.peer_mgr.is_expected(id.name()))
            .collect_vec();

        let own_name = *self.name();
        for pub_id in members {
            self.peer_mgr.expect_peer(&pub_id);
            if let Err(error) = self.send_connection_info_request(pub_id,
                                              Authority::ManagedNode(own_name),
                                              Authority::ManagedNode(*pub_id.name()))
                .extract(&mut result) {
                debug!("{:?} - Failed to send connection info to {:?}: {:?}",
                       self,
                       pub_id,
                       error);
<<<<<<< HEAD
            }
        }
        result.with_value(Ok(()))
    }

    fn handle_rt_req(&mut self,
                     msg_id: MessageId,
                     digest: sha256::Digest,
                     src: Authority<XorName>,
                     dst: Authority<XorName>)
                     -> Result<(), RoutingError> {
        let sections = self.peer_mgr.pub_ids_by_section();
        let serialised_sections = serialisation::serialise(&sections)?;
        if digest == sha256::hash(&serialised_sections) {
            return Ok(());
        }
        for (prefix, members) in sections {
            let content = MessageContent::RoutingTableResponse {
                message_id: msg_id,
                prefix: prefix,
                members: members,
            };
            let request_msg = RoutingMessage {
                src: dst,
                dst: src,
                content: content,
            };
            if let Err(err) = self.send_routing_message(request_msg) {
                debug!("{:?} Failed to send RoutingTableRequest: {:?}.", self, err);
            }
        }
        Ok(())
    }

    fn handle_rt_rsp(&mut self,
                     prefix: Prefix<XorName>,
                     members: BTreeSet<PublicId>,
                     message_id: MessageId)
                     -> Evented<Result<(), RoutingError>> {
        let mut result = Evented::empty();
        if Some(message_id) != self.rt_msg_id {
            return result.with_value(Ok(()));
        }
        let old_prefix = *self.peer_mgr.routing_table().our_prefix();
        for (name, peer_id) in self.peer_mgr.add_prefix(prefix) {
            self.disconnect_peer(&peer_id);
            info!("{:?} Dropped {:?} from the routing table.", self, name);
        }
        let new_prefix = *self.peer_mgr.routing_table().our_prefix();
        if old_prefix.bit_count() < new_prefix.bit_count() {
            result.add_event(Event::SectionSplit(new_prefix));
        } else if old_prefix.bit_count() > new_prefix.bit_count() {
            result.add_event(Event::SectionMerge(new_prefix));
        }
        trace!("{:?} Update on RoutingTableResponse completed. Prefixes: {:?}",
               self,
               self.peer_mgr.routing_table().prefixes());
        let src = Authority::ManagedNode(*self.name());
        for member in members {
            if self.peer_mgr.routing_table().need_to_add(member.name()).is_ok() {
                let dst = Authority::ManagedNode(*member.name());
                if let Err(error) = self.send_connection_info_request(member, src, dst)
                    .extract(&mut result) {
                    debug!("{:?} - Failed to send connection info to {:?}: {:?}",
                           self,
                           member,
                           error);
                }
=======
>>>>>>> 3f019d1c
            }
        }
        result.with_value(Ok(()))
    }

    fn handle_section_split(&mut self,
                            prefix: Prefix<XorName>,
                            joining_node: XorName)
                            -> Evented<Result<(), RoutingError>> {
        let mut events = Evented::empty();
        let split_us = prefix == *self.peer_mgr.routing_table().our_prefix();
        // Send SectionSplit notifications if we don't know of the new node yet
        if split_us && !self.peer_mgr.routing_table().has(&joining_node) {
            self.send_section_split(prefix, joining_node);
        }
        // None of the `peers_to_drop` will have been in our section, so no need to notify Routing
        // user about them.
        let (peers_to_drop, our_new_prefix) = self.peer_mgr.split_section(prefix);
        if let Some(new_prefix) = our_new_prefix {
            events.add_event(Event::SectionSplit(new_prefix));
        }

        for (name, peer_id) in peers_to_drop {
            self.disconnect_peer(&peer_id);
            info!("{:?} Dropped {:?} from the routing table.", self, name);
        }
        trace!("{:?} Split completed. Prefixes: {:?}",
               self,
               self.peer_mgr.routing_table().prefixes());

        self.merge_if_necessary();

        if split_us {
            self.send_section_update();
        }

        let prefix0 = prefix.pushed(false);
        let prefix1 = prefix.pushed(true);
        self.send_section_list_signature(prefix0, None);
        self.send_section_list_signature(prefix1, None);

        self.reset_rt_timer();

        events.with_value(Ok(()))
    }

    fn handle_own_section_merge(&mut self,
                                sender_prefix: Prefix<XorName>,
                                merge_prefix: Prefix<XorName>,
                                sections: SectionMap)
                                -> Evented<Result<(), RoutingError>> {
        let (merge_state, needed_peers) = self.peer_mgr
            .merge_own_section(sender_prefix, merge_prefix, sections);

        let mut result = Evented::empty();
        match merge_state {
            OwnMergeState::Ongoing |
            OwnMergeState::AlreadyMerged => (),
            OwnMergeState::Completed { targets, merge_details } => {
                // TODO - the event should maybe only fire once all new connections have been made?
                result.add_event(Event::SectionMerge(merge_details.prefix));
                trace!("{:?} Merge completed. Prefixes: {:?}",
                       self,
                       self.peer_mgr.routing_table().prefixes());
                self.merge_if_necessary();

                if merge_prefix == *self.peer_mgr.routing_table().our_prefix() {
                    self.send_section_update();
                }

                // after the merge, half of our section won't have our signatures -- send them
                for prefix in self.peer_mgr.routing_table().prefixes() {
                    self.send_section_list_signature(prefix, None);
                }
                let src = Authority::Section(self.peer_mgr
                    .routing_table()
                    .our_prefix()
                    .lower_bound());
                self.send_other_section_merge(targets, merge_details, src);
            }
        }

        let own_name = *self.name();
        for needed in &needed_peers {
            debug!("{:?} Sending connection info to {:?} due to merging own section.",
                   self,
                   needed);
            if let Err(error) = self.send_connection_info_request(*needed,
                                              Authority::ManagedNode(own_name),
                                              Authority::ManagedNode(*needed.name()))
                .extract(&mut result) {
                debug!("{:?} - Failed to send connection info to {:?}: {:?}",
                       self,
                       needed,
                       error);
            }
        }
        self.reset_rt_timer();
        result.with_value(Ok(()))
    }

    fn handle_other_section_merge(&mut self,
                                  prefix: Prefix<XorName>,
                                  section: BTreeSet<PublicId>)
                                  -> Evented<Result<(), RoutingError>> {
        let needed_peers = self.peer_mgr.merge_other_section(prefix, section);
        let own_name = *self.name();

        let mut result = Evented::empty();

        for needed in needed_peers {
            debug!("{:?} Sending connection info to {:?} due to merging other section.",
                   self,
                   needed);
            let needed_name = *needed.name();
            if let Err(error) = self.send_connection_info_request(needed,
                                              Authority::ManagedNode(own_name),
                                              Authority::ManagedNode(needed_name))
                .extract(&mut result) {
                debug!("{:?} - Failed to send connection info: {:?}", self, error);
            }
        }
        trace!("{:?} Other merge completed. Prefixes: {:?}",
               self,
               self.peer_mgr.routing_table().prefixes());
        self.merge_if_necessary();
        self.send_section_list_signature(prefix, None);
        self.reset_rt_timer();
        result.with_value(Ok(()))
    }

    fn handle_ack_response(&mut self, ack: Ack) -> Result<(), RoutingError> {
        self.ack_mgr.receive(ack);
        Ok(())
    }

    /// Returns true if the calling node should keep running, false for terminate.
    fn handle_timeout(&mut self, token: u64) -> Evented<bool> {
        let mut events = Evented::empty();
        if self.get_approval_timer_token == Some(token) {
            info!("{:?} Failed to get approval from the network.", self);
            events.add_event(Event::RestartRequired);
            return events.with_value(false);
        }

        if self.tick_timer_token == token {
            let tick_period = Duration::from_secs(TICK_TIMEOUT_SECS);
            self.tick_timer_token = self.timer.schedule(tick_period);

            for peer_id in self.peer_mgr.remove_expired_connections() {
                debug!("{:?} Disconnecting from timed out peer {:?}", self, peer_id);
                let _ = self.crust_service.disconnect(peer_id);
            }
            self.merge_if_necessary();

            events.add_event(Event::Tick);
            return events.with_value(true);
        }

        if self.rt_timer_token == Some(token) {
            self.rt_timeout = cmp::min(Duration::from_secs(RT_MAX_TIMEOUT_SECS),
                                       self.rt_timeout * 2);
            self.rt_timer_token = Some(self.timer.schedule(self.rt_timeout));
            let msg_id = MessageId::new();
            self.rt_msg_id = Some(msg_id);
            let sections = self.peer_mgr.pub_ids_by_section();
            let digest = sha256::hash(&match serialisation::serialise(&sections) {
                Ok(serialised_sections) => serialised_sections,
                Err(error) => {
                    debug!("{:?} Failed to serialise routing table: {:?}", self, error);
                    return events.with_value(true);
                }
            });
            let request_msg = RoutingMessage {
                src: Authority::ManagedNode(*self.name()),
                dst: Authority::PrefixSection(*self.peer_mgr.routing_table().our_prefix()),
                content: MessageContent::RoutingTableRequest(msg_id, digest),
            };
            if let Err(err) = self.send_routing_message(request_msg) {
                debug!("{:?} Failed to send RoutingTableRequest: {:?}.", self, err);
            }
        }

        self.resend_unacknowledged_timed_out_msgs(token);

        events.with_value(true)
    }

    fn decrypt_connection_info(&self,
                               encrypted_connection_info: &[u8],
                               nonce: &box_::Nonce,
                               public_id: &PublicId)
                               -> Result<PubConnectionInfo, RoutingError> {
        let decipher_result = box_::open(encrypted_connection_info,
                                         nonce,
                                         public_id.encrypting_public_key(),
                                         self.full_id.encrypting_private_key());

        let serialised_connection_info =
            decipher_result.map_err(|()| RoutingError::AsymmetricDecryptionFailure)?;
        Ok(serialisation::deserialise(&serialised_connection_info)?)
    }

    fn reset_rt_timer(&mut self) {
        self.rt_msg_id = None;
        self.rt_timeout = Duration::from_secs(RT_MIN_TIMEOUT_SECS);
        self.rt_timer_token = Some(self.timer.schedule(self.rt_timeout));
    }

    // ----- Send Functions -----------------------------------------------------------------------
    fn send_user_message(&mut self,
                         src: Authority<XorName>,
                         dst: Authority<XorName>,
                         user_msg: UserMessage,
                         priority: u8)
                         -> Result<(), RoutingError> {
        self.stats.count_user_message(&user_msg);
        for part in user_msg.to_parts(priority)? {
            let message = RoutingMessage {
                src: src,
                dst: dst,
                content: part,
            };
            self.send_routing_message(message)?;
        }
        Ok(())
    }

    fn send_signed_message(&mut self,
                           signed_msg: &SignedMessage,
                           route: u8,
                           hop: &XorName,
                           sent_to: &BTreeSet<XorName>)
                           -> Result<(), RoutingError> {
        let sent_by_us = hop == self.name() && signed_msg.signed_by(self.full_id().public_id());
        if sent_by_us {
            self.stats.count_route(route);
        }

        let routing_msg = signed_msg.routing_message();

        if let Authority::Client { ref peer_id, .. } = routing_msg.dst {
            if *self.name() == routing_msg.dst.name() {
                // This is a message for a client we are the proxy of. Relay it.
                return self.relay_to_client(signed_msg.clone(), peer_id);
            } else if self.in_authority(&routing_msg.dst) {
                return Ok(()); // Message is for us as a client.
            }
        }

<<<<<<< HEAD
        let (new_sent_to, target_peer_ids) = self.get_targets(routing_msg, route, hop, sent_to)?;

        for target_peer_id in target_peer_ids {
            self.send_signed_msg_to_peer(signed_msg, target_peer_id, route, new_sent_to.clone())?;
=======
        let (new_sent_to, target_peer_ids) =
            try_ev!(self.get_targets(routing_msg, route, hop, sent_to),
                    Evented::empty());

        for target_peer_id in target_peer_ids {
            try_ev!(self.send_signed_msg_to_peer(signed_msg,
                                                 target_peer_id,
                                                 route,
                                                 new_sent_to.clone()),
                    Evented::empty());
>>>>>>> 3f019d1c
        }
        Ok(())
    }

    fn send_signed_msg_to_peer(&mut self,
                               signed_msg: &SignedMessage,
                               target: PeerId,
                               route: u8,
                               sent_to: BTreeSet<XorName>)
                               -> Result<(), RoutingError> {
        let (peer_id, bytes) = if self.crust_service.is_connected(&target) {
            let serialised = self.to_hop_bytes(signed_msg.clone(), route, sent_to)?;
            (target, serialised)
        } else if let Some(&tunnel_id) = self.tunnels.tunnel_for(&target) {
            let serialised = self.to_tunnel_hop_bytes(signed_msg.clone(), route, sent_to, target)?;
            (tunnel_id, serialised)
        } else {
            trace!("{:?} Not connected or tunneling to {:?}. Dropping peer.",
                   self,
                   target);
            self.disconnect_peer(&target);
            return Ok(());
        };
        if !self.filter_outgoing_routing_msg(signed_msg.routing_message(), &target, route) {
            self.send_or_drop(&peer_id, bytes, signed_msg.priority());
        }
        Ok(())
    }

    fn relay_to_client(&mut self,
                       signed_msg: SignedMessage,
                       peer_id: &PeerId)
                       -> Result<(), RoutingError> {
        let priority = signed_msg.priority();

        if self.peer_mgr.get_connected_peer(peer_id).is_some() {
            if self.filter_outgoing_routing_msg(signed_msg.routing_message(), peer_id, 0) {
                return Ok(());
            }
<<<<<<< HEAD
            let hop_msg = HopMessage::new(signed_msg,
                                          0,
                                          BTreeSet::new(),
                                          self.full_id.signing_private_key())?;
=======
            let hop_msg = try_ev!(HopMessage::new(signed_msg,
                                                  0,
                                                  BTreeSet::new(),
                                                  self.full_id.signing_private_key()),
                                  Evented::empty());
>>>>>>> 3f019d1c
            let message = Message::Hop(hop_msg);
            let raw_bytes = serialisation::serialise(&message)?;
            self.send_or_drop(peer_id, raw_bytes, priority);
            Ok(())
        } else {
            // Acknowledge the message so that the sender doesn't retry.
            let hop = *self.name();
            self.send_ack_from(signed_msg.routing_message(), 0, Authority::ManagedNode(hop));
            debug!("{:?} Client connection not found for message {:?}.",
                   self,
                   signed_msg);
            Err(RoutingError::ClientConnectionNotFound)
        }
    }

    /// Returns the peer that is responsible for collecting signatures to verify a message; this
    /// may be us or another node. If our signature is not required, this returns `None`.
    fn get_signature_target(&self, src: &Authority<XorName>, route: u8) -> Option<XorName> {
        use Authority::*;
        let list: Vec<&XorName> = match *src {
            ClientManager(_) | NaeManager(_) | NodeManager(_) => {
                let mut v = self.peer_mgr
                    .routing_table()
                    .our_section()
                    .iter()
                    .sorted_by(|&lhs, &rhs| src.name().cmp_distance(lhs, rhs));
                v.truncate(self.min_section_size());
                v
            }
            Section(_) => {
                self.peer_mgr
                    .routing_table()
                    .our_section()
                    .iter()
                    .sorted_by(|&lhs, &rhs| src.name().cmp_distance(lhs, rhs))
            }
            PrefixSection(ref pfx) => {
                self.peer_mgr
                    .routing_table()
                    .iter()
                    .filter(|name| pfx.matches(name))
                    .chain(iter::once(self.name()))
                    .sorted_by(|&lhs, &rhs| src.name().cmp_distance(lhs, rhs))
            }
            ManagedNode(_) | Client { .. } => return Some(*self.name()),
        };

        if !list.contains(&self.name()) {
            None
        } else {
            Some(*list[route as usize % list.len()])
        }
    }

    /// Returns a list of target peer IDs.
    fn get_targets(&self,
                   routing_msg: &RoutingMessage,
                   route: u8,
                   hop: &XorName,
                   sent_to: &BTreeSet<XorName>)
                   -> Result<(BTreeSet<XorName>, Vec<PeerId>), RoutingError> {
        let force_via_proxy = match routing_msg.content {
            MessageContent::ConnectionInfoRequest { pub_id, .. } |
            MessageContent::ConnectionInfoResponse { pub_id, .. } => {
                routing_msg.src.is_client() && pub_id == *self.full_id.public_id()
            }
            _ => false,
        };

        if self.is_proper() && !force_via_proxy {
            let targets: HashSet<_> = self.peer_mgr
                .routing_table()
                .targets(&routing_msg.dst, *hop, route as usize)?
                .into_iter()
                .filter(|target| !sent_to.contains(target))
                .collect();
            let new_sent_to = if self.in_authority(&routing_msg.dst) {
                sent_to.iter()
                    .chain(targets.iter())
                    .chain(iter::once(self.name()))
                    .cloned()
                    .collect()
            } else {
                BTreeSet::new()
            };
            Ok((new_sent_to, self.peer_mgr.get_peer_ids(&targets)))
        } else if let Authority::Client { ref proxy_node_name, .. } = routing_msg.src {
            // We don't have any contacts in our routing table yet. Keep using
            // the proxy connection until we do.
            if let Some(&peer_id) = self.peer_mgr.get_proxy_peer_id(proxy_node_name) {
                Ok((BTreeSet::new(), vec![peer_id]))
            } else {
                error!("{:?} - Unable to find connection to proxy node in proxy map",
                       self);
                Err(RoutingError::ProxyConnectionNotFound)
            }
        } else {
            error!("{:?} - Source should be client if our state is a Client",
                   self);
            Err(RoutingError::InvalidSource)
        }
    }

    fn to_tunnel_hop_bytes(&self,
                           signed_msg: SignedMessage,
                           route: u8,
                           sent_to: BTreeSet<XorName>,
                           dst: PeerId)
                           -> Result<Vec<u8>, RoutingError> {
        let hop_msg = HopMessage::new(signed_msg.clone(),
                                      route,
                                      sent_to,
                                      self.full_id.signing_private_key())?;
        let message = Message::TunnelHop {
            content: hop_msg,
            src: self.crust_service.id(),
            dst: dst,
        };

        Ok(serialisation::serialise(&message)?)
    }

    fn send_node_identify(&mut self, peer_id: PeerId) -> Result<(), RoutingError> {
        let serialised_public_id = serialisation::serialise(self.full_id().public_id())?;
        let signature = sign::sign_detached(&serialised_public_id,
                                            self.full_id().signing_private_key());
        let direct_message = DirectMessage::NodeIdentify {
            serialised_public_id: serialised_public_id,
            signature: signature,
        };

        self.send_direct_message(peer_id, direct_message)
    }

    fn send_connection_info_request(&mut self,
                                    their_public_id: PublicId,
                                    src: Authority<XorName>,
                                    dst: Authority<XorName>)
                                    -> Evented<Result<(), RoutingError>> {
        let mut result = Evented::empty();
        let their_name = *their_public_id.name();
        if let Some(peer_id) = self.peer_mgr
            .get_proxy_or_client_or_joining_node_peer_id(&their_public_id) {

            try_ev!(self.send_node_identify(peer_id), result);
            self.handle_node_identify(their_public_id, peer_id).extract(&mut result);
            return result.with_value(Ok(()));
        }

        try_ev!(self.peer_mgr.allow_connect(&their_name), result);

        if let Some(token) = self.peer_mgr.get_connection_token(src, dst, their_public_id) {
            self.crust_service.prepare_connection_info(token);
            return result.map(Ok);
        }

        let our_pub_info = if let Some(&PeerState::ConnectionInfoReady(ref our_priv_info)) =
            self.peer_mgr.get_state_by_name(&their_name) {
            our_priv_info.to_pub_connection_info()
        } else {
            trace!("{:?} Not sending connection info request to {:?}",
                   self,
                   their_name);
            return result.map(Ok);
        };
        trace!("{:?} Resending connection info request to {:?}",
               self,
               their_name);
<<<<<<< HEAD
        self.send_connection_info(our_pub_info, their_public_id, src, dst, None);
=======
        self.send_connection_info(our_pub_info, their_public_id, src, dst, None)
            .extract(&mut result);
>>>>>>> 3f019d1c
        result.with_value(Ok(()))
    }

    // Handle dropped peer with the given peer id. Returns true if we should keep running, false if
    // we should terminate.
    fn dropped_peer(&mut self, peer_id: &PeerId) -> Evented<bool> {
        let (peer, removal_result) = match self.peer_mgr.remove_peer(peer_id) {
            Some(result) => result,
            None => return true.to_evented(),
        };

        let mut result = Evented::empty();

        if let Ok(removal_details) = removal_result {
            if !self.dropped_routing_node(peer.pub_id(), removal_details).extract(&mut result) {
                return result.with_value(false);
            }
        }

        match *peer.state() {
            PeerState::Client => {
                debug!("{:?} Client disconnected: {:?}", self, peer_id);
            }
            PeerState::JoiningNode => {
                debug!("{:?} Joining node {:?} dropped. {} remaining.",
                       self,
                       peer_id,
                       self.peer_mgr.joining_nodes_num());
            }
            PeerState::Proxy => {
                debug!("{:?} Lost bootstrap connection to {:?} ({:?}).",
                       self,
                       peer.name(),
                       peer_id);

                if self.peer_mgr.routing_table().len() < self.min_section_size() - 1 {
                    result.add_event(Event::Terminate);
                    return result.with_value(false);
                }
            }
            _ => (),
        }

        result.with_value(true)
    }

    // Handle dropped routing peer with the given name and removal details. Returns true if we
    // should keep running, false if we should terminate.
    fn dropped_routing_node(&mut self,
                            pub_id: &PublicId,
                            details: RemovalDetails<XorName>)
                            -> Evented<bool> {
        info!("{:?} Dropped {:?} from the routing table.",
              self,
              details.name);

        let node_lost = Event::NodeLost(details.name, self.peer_mgr.routing_table().clone());
        let mut result = Evented::single(node_lost, ());

        self.merge_if_necessary();

        self.peer_mgr.routing_table().find_section_prefix(&details.name).map_or((), |prefix| {
            self.send_section_list_signature(prefix, None);
        });
        if details.was_in_our_section {
            self.reset_rt_timer();
            self.section_list_sigs
                .remove_signatures_by(*pub_id, self.peer_mgr.routing_table().our_section().len());
        }

        if self.peer_mgr.routing_table().len() < self.min_section_size() - 1 {
            debug!("{:?} Lost connection, less than {} remaining.",
                   self,
                   self.min_section_size() - 1);
            if !self.is_first_node {
                result.add_event(Event::RestartRequired);
                return result.with_value(false);
            }
        }

        result.with_value(true)
    }

    fn send_section_split(&mut self, our_prefix: Prefix<XorName>, joining_node: XorName) {
        for prefix in self.peer_mgr.routing_table().prefixes() {
            let request_msg = RoutingMessage {
                // this way of calculating the source avoids using the joining node as the route
                src: Authority::Section(our_prefix.substituted_in(!joining_node)),
                dst: Authority::PrefixSection(prefix),
                content: MessageContent::SectionSplit(our_prefix, joining_node),
            };
            if let Err(err) = self.send_routing_message(request_msg) {
                debug!("{:?} Failed to send SectionSplit: {:?}.", self, err);
            }
        }
    }

    fn merge_if_necessary(&mut self) {
        if let Some(merge_details) = self.peer_mgr.should_merge() {
            self.send_own_section_merge(merge_details);
        }
    }

    fn send_own_section_merge(&mut self, merge_details: OwnMergeDetails<XorName>) {
        let sections = merge_details.sections
            .into_iter()
            .map(|(prefix, members)| {
                (prefix, self.peer_mgr.get_pub_ids(&members).into_iter().collect())
            })
            .collect();
        let request_content = MessageContent::OwnSectionMerge {
            sender_prefix: merge_details.sender_prefix,
            merge_prefix: merge_details.merge_prefix,
            sections: sections,
        };
        let src_name = self.peer_mgr.routing_table().our_prefix().lower_bound();
        let request_msg = RoutingMessage {
            src: Authority::Section(src_name),
            dst: Authority::PrefixSection(merge_details.merge_prefix),
            content: request_content.clone(),
        };
        if let Err(err) = self.send_routing_message(request_msg) {
            debug!("{:?} Failed to send OwnSectionMerge: {:?}.", self, err);
        }
    }

    fn send_other_section_merge(&mut self,
                                targets: BTreeSet<Prefix<XorName>>,
                                merge_details: OtherMergeDetails<XorName>,
                                src: Authority<XorName>) {
        let section = self.peer_mgr.get_pub_ids(&merge_details.section);
        for target in &targets {
            let request_content = MessageContent::OtherSectionMerge {
                prefix: merge_details.prefix,
                section: section.clone(),
            };
            let request_msg = RoutingMessage {
                src: src,
                dst: Authority::PrefixSection(*target),
                content: request_content,
            };

            if let Err(err) = self.send_routing_message(request_msg) {
                debug!("{:?} Failed to send OtherSectionMerge: {:?}.", self, err);
            }
        }
    }

    fn dropped_tunnel_client(&mut self, peer_id: &PeerId) {
        for other_id in self.tunnels.drop_client(peer_id) {
            let message = DirectMessage::TunnelClosed(*peer_id);
            let _ = self.send_direct_message(other_id, message);
        }
    }

    fn dropped_tunnel_node(&mut self, peer_id: &PeerId) -> Evented<()> {
        let mut result = Evented::empty();
        let peers = self.tunnels
            .remove_tunnel(peer_id)
            .into_iter()
            .filter_map(|dst_id| {
                self.peer_mgr.get_routing_peer(&dst_id).map(|dst_pub_id| (dst_id, *dst_pub_id))
            })
            .collect_vec();
        for (dst_id, pub_id) in peers {
            self.dropped_peer(&dst_id).extract(&mut result);
            debug!("{:?} Lost tunnel for peer {:?} ({:?}). Requesting new tunnel.",
                   self,
                   dst_id,
                   pub_id.name());
            self.find_tunnel_for_peer(dst_id, &pub_id);
        }
        result
    }

    // Proper node is either the first node in the network or a node which has at least one entry
    // in its routing table.
    fn is_proper(&self) -> bool {
        self.is_first_node || self.peer_mgr.routing_table().len() >= 1
    }

    fn send_direct_message(&mut self,
                           dst_id: PeerId,
                           direct_message: DirectMessage)
                           -> Result<(), RoutingError> {
        self.stats().count_direct_message(&direct_message);

        if let Some(&tunnel_id) = self.tunnels.tunnel_for(&dst_id) {
            let message = Message::TunnelDirect {
                content: direct_message,
                src: self.crust_service.id(),
                dst: dst_id,
            };
            self.send_message(&tunnel_id, message)
        } else {
            self.send_message(&dst_id, Message::Direct(direct_message))
        }
    }
}

impl Base for Node {
    fn crust_service(&self) -> &Service {
        &self.crust_service
    }

    fn full_id(&self) -> &FullId {
        &self.full_id
    }

    fn in_authority(&self, auth: &Authority<XorName>) -> bool {
        if let Authority::Client { ref client_key, .. } = *auth {
            client_key == self.full_id.public_id().signing_public_key()
        } else {
            self.is_proper() && self.peer_mgr.routing_table().in_authority(auth)
        }
    }

    fn close_group(&self, name: XorName, count: usize) -> Option<Vec<XorName>> {
        self.peer_mgr
            .routing_table()
            .closest_names(&name, count)
            .map(|names| names.into_iter().cloned().collect_vec())
    }

    fn handle_lost_peer(&mut self, peer_id: PeerId) -> Evented<Transition> {
        if peer_id == self.crust_service.id() {
            error!("{:?} LostPeer fired with our crust peer id", self);
            return Transition::Stay.to_evented();
        }

        debug!("{:?} Received LostPeer - {:?}", self, peer_id);

        let mut result = Evented::empty();

        self.dropped_tunnel_client(&peer_id);
        self.dropped_tunnel_node(&peer_id).extract(&mut result);

        let transition = if self.dropped_peer(&peer_id).extract(&mut result) {
            Transition::Stay
        } else {
            Transition::Terminate
        };

        result.with_value(transition)
    }

    fn stats(&mut self) -> &mut Stats {
        &mut self.stats
    }
}

#[cfg(feature = "use-mock-crust")]
impl Node {
    /// Routing table of this node.
    pub fn routing_table(&self) -> &RoutingTable<XorName> {
        self.peer_mgr.routing_table()
    }

    /// Resends all unacknowledged messages.
    pub fn resend_unacknowledged(&mut self) -> bool {
        let timer_tokens = self.ack_mgr.timer_tokens();
        for timer_token in &timer_tokens {
            self.resend_unacknowledged_timed_out_msgs(*timer_token);
        }
        !timer_tokens.is_empty()
    }

    /// Are there any unacknowledged messages?
    pub fn has_unacknowledged(&self) -> bool {
        self.ack_mgr.has_pending()
    }

    pub fn clear_state(&mut self) {
        self.ack_mgr.clear();
        self.peer_mgr.remove_connecting_peers();
        self.routing_msg_filter.clear();
        self.merge_if_necessary()
    }

    pub fn section_list_signatures(&self,
                                   prefix: Prefix<XorName>)
                                   -> Result<BTreeMap<PublicId, sign::Signature>, RoutingError> {
        if let Some(&(_, ref signatures)) = self.section_list_sigs.get_signatures(prefix) {
            Ok(signatures.iter().map(|(&pub_id, &sig)| (pub_id, sig)).collect())
        } else {
            Err(RoutingError::NotEnoughSignatures)
        }
    }

    pub fn set_next_node_name(&mut self, relocation_name: Option<XorName>) {
        self.next_node_name = relocation_name;
    }
}

impl Bootstrapped for Node {
    fn ack_mgr(&self) -> &AckManager {
        &self.ack_mgr
    }

    fn ack_mgr_mut(&mut self) -> &mut AckManager {
        &mut self.ack_mgr
    }

    fn min_section_size(&self) -> usize {
        self.peer_mgr.routing_table().min_section_size()
    }


    fn send_routing_message_via_route(&mut self,
                                      routing_msg: RoutingMessage,
                                      route: u8)
                                      -> Result<(), RoutingError> {
        if !self.in_authority(&routing_msg.src) {
            trace!("{:?} Not part of the source authority. Not sending message {:?}.",
                   self,
                   routing_msg);
            return Ok(());
        }
        use routing_table::Authority::*;
        let sending_names = match routing_msg.src {
            ClientManager(_) | NaeManager(_) | NodeManager(_) | ManagedNode(_) => {
                let section = self.peer_mgr
                    .routing_table()
                    .get_section(self.name())
                    .ok_or(RoutingError::RoutingTable(RoutingTableError::NoSuchPeer))?;
                let pub_ids = self.peer_mgr.get_pub_ids(section);
                vec![SectionList::new(*self.peer_mgr.routing_table().our_prefix(), pub_ids)]
            }
            Section(_) => {
                vec![SectionList::new(*self.peer_mgr.routing_table().our_prefix(),
                                      self.peer_mgr
                                          .get_pub_ids(self.peer_mgr
                                              .routing_table()
                                              .our_section()))]
            }
            PrefixSection(ref prefix) => {
                self.peer_mgr
                    .routing_table()
                    .all_sections()
                    .into_iter()
                    .filter_map(|(p, members)| if prefix.is_compatible(&p) {
                        Some(SectionList::new(p, self.peer_mgr.get_pub_ids(&members)))
                    } else {
                        None
                    })
                    .collect()
            }
            Client { .. } => vec![],
        };

<<<<<<< HEAD
        let signed_msg = SignedMessage::new(routing_msg, &self.full_id, sending_names)?;
=======
        let signed_msg = try_ev!(SignedMessage::new(routing_msg, &self.full_id, sending_names),
                                 result);
>>>>>>> 3f019d1c
        if !self.add_to_pending_acks(&signed_msg, route) {
            debug!("{:?} already received an ack for {:?} - so not resending it.",
                   self,
                   signed_msg);
            return Ok(());
        }

        match self.get_signature_target(&signed_msg.routing_message().src, route) {
            None => Ok(()),
            Some(our_name) if our_name == *self.name() => {
                trace!("{:?} Starting message accumulation for {:?}",
                       self,
                       signed_msg);
                let min_section_size = self.min_section_size();
                if let Some((msg, route)) =
                    self.sig_accumulator.add_message(signed_msg, min_section_size, route) {
                    trace!("{:?} Message accumulated - sending: {:?}", self, msg);
                    if self.in_authority(&msg.routing_message().dst) {
<<<<<<< HEAD
                        self.handle_signed_message(msg, route, our_name, &BTreeSet::new())?;
                    } else {
                        self.send_signed_message(&msg, route, &our_name, &BTreeSet::new())?;
=======
                        try_evx!(self.handle_signed_message(msg,
                                                            route,
                                                            our_name,
                                                            &BTreeSet::new()),
                                 result);
                    } else {
                        try_evx!(self.send_signed_message(&msg,
                                                          route,
                                                          &our_name,
                                                          &BTreeSet::new()),
                                 result);
>>>>>>> 3f019d1c
                    }
                }
                Ok(())
            }
            Some(target_name) => {
                if let Some(&peer_id) = self.peer_mgr.get_peer_id(&target_name) {
<<<<<<< HEAD
                    let direct_msg = signed_msg.routing_message()
                        .to_signature(self.full_id().signing_private_key())?;
=======
                    let direct_msg = try_ev!(signed_msg.routing_message()
                                                 .to_signature(self.full_id()
                                                     .signing_private_key()),
                                             result);
>>>>>>> 3f019d1c
                    trace!("{:?} Sending signature for {:?} to {:?}",
                           self,
                           signed_msg,
                           target_name);
                    self.send_direct_message(peer_id, direct_msg)
                } else {
                    Err(RoutingError::RoutingTable(RoutingTableError::NoSuchPeer))
                }
            }
        }
    }

    fn routing_msg_filter(&mut self) -> &mut RoutingMessageFilter {
        &mut self.routing_msg_filter
    }

    fn timer(&mut self) -> &mut Timer {
        &mut self.timer
    }
}

impl Debug for Node {
    fn fmt(&self, formatter: &mut Formatter) -> fmt::Result {
        write!(formatter, "Node({})", self.name())
    }
}

// Verify the serialised public id against the signature.
fn verify_signed_public_id(serialised_public_id: &[u8],
                           signature: &sign::Signature)
                           -> Result<PublicId, RoutingError> {
    let public_id: PublicId = serialisation::deserialise(serialised_public_id)?;
    let public_key = public_id.signing_public_key();
    if sign::verify_detached(signature, serialised_public_id, public_key) {
        Ok(public_id)
    } else {
        Err(RoutingError::FailedSignature)
    }
}<|MERGE_RESOLUTION|>--- conflicted
+++ resolved
@@ -30,17 +30,12 @@
 use maidsafe_utilities::serialisation;
 use messages::{DEFAULT_PRIORITY, DirectMessage, HopMessage, Message, MessageContent,
                RoutingMessage, SectionList, SignedMessage, UserMessage, UserMessageCache};
-<<<<<<< HEAD
 use peer_manager::{ConnectionInfoPreparedResult, PeerManager, PeerState,
                    RESOURCE_PROOF_APPROVE_TIMEOUT_SECS, SectionMap};
-=======
-use peer_manager::{ConnectionInfoPreparedResult, PeerManager, PeerState};
 use resource_proof::ResourceProof;
->>>>>>> 3f019d1c
 use routing_message_filter::{FilteringResult, RoutingMessageFilter};
-use routing_table::{OtherMergeDetails, OwnMergeDetails, OwnMergeState, Prefix, RemovalDetails,
-                    Xorable};
-use routing_table::Authority;
+use routing_table::{Authority, OtherMergeDetails, OwnMergeDetails, OwnMergeState, Prefix,
+                    RemovalDetails, Xorable};
 use routing_table::Error as RoutingTableError;
 #[cfg(feature = "use-mock-crust")]
 use routing_table::RoutingTable;
@@ -50,7 +45,7 @@
 use signature_accumulator::SignatureAccumulator;
 use state_machine::Transition;
 use stats::Stats;
-use std::{fmt, iter};
+use std::{cmp, fmt, iter};
 use std::collections::{BTreeSet, HashSet, VecDeque};
 #[cfg(feature = "use-mock-crust")]
 use std::collections::BTreeMap;
@@ -68,26 +63,14 @@
 /// Time (in seconds) after which a `GetNodeName` request is resent.
 const GET_NODE_NAME_TIMEOUT_SECS: u64 = 60;
 /// The number of required leading zero bits for the resource proof
-<<<<<<< HEAD
-const RESOURCE_PROOF_DIFFICULTY: u32 = 10;
-
-// in Bytes
-fn resource_proof_target_size(min_size: usize, group_len: usize) -> u32 {
-    let evaluators = cmp::max(min_size, group_len);
-    // Default value: 2 MBytes sharing among the evaluators
-    // TODO: the algorithm need to be measured and refactored against the real network
-    2 * 1024 * 1024 / evaluators as u32
-}
+#[cfg(feature = "use-mock-crust")]
+const RESOURCE_PROOF_DIFFICULTY: u8 = 0;
+#[cfg(not(feature = "use-mock-crust"))]
+const RESOURCE_PROOF_DIFFICULTY: u8 = 8;
 /// Initial delay between a routing table change and sending a `RoutingTableRequest`, in seconds.
 const RT_MIN_TIMEOUT_SECS: u64 = 30;
 /// Maximal delay between two subsequent `RoutingTableRequest`s, in seconds.
 const RT_MAX_TIMEOUT_SECS: u64 = 300;
-=======
-#[cfg(feature = "use-mock-crust")]
-const RESOURCE_PROOF_DIFFICULTY: u8 = 0;
-#[cfg(not(feature = "use-mock-crust"))]
-const RESOURCE_PROOF_DIFFICULTY: u8 = 8;
->>>>>>> 3f019d1c
 
 pub struct Node {
     ack_mgr: AckManager,
@@ -679,12 +662,7 @@
 
             match *peer.state() {
                 PeerState::Client => {
-<<<<<<< HEAD
                     self.check_valid_client_message(hop_msg.content.routing_message())?;
-=======
-                    try_ev!(self.check_valid_client_message(hop_msg.content.routing_message()),
-                            result);
->>>>>>> 3f019d1c
                     *self.name()
                 }
                 PeerState::JoiningNode => *self.name(),
@@ -868,14 +846,8 @@
                                  -> Result<(), RoutingError> {
         // Once the joining node joined, it may receive the vote regarding itself.
         // Or a node may receive CandidateApproval before connection established.
-<<<<<<< HEAD
         let (client_auth, peer_id) = self.peer_mgr
             .handle_node_approval_vote(candidate_name, validity)?;
-=======
-        let (client_auth, peer_id) =
-            try_ev!(self.peer_mgr.handle_node_approval_vote(candidate_name, validity),
-                    result);
->>>>>>> 3f019d1c
 
         if validity {
             let sections = self.peer_mgr.pub_ids_by_section();
@@ -901,26 +873,14 @@
         result.map(Ok)
     }
 
-<<<<<<< HEAD
     fn handle_node_approval(&mut self, sections: &SectionMap) -> Evented<Result<(), RoutingError>> {
-=======
-    fn handle_node_approval(&mut self,
-                            sections: &[(Prefix<XorName>, Vec<PublicId>)])
-                            -> Evented<Result<(), RoutingError>> {
->>>>>>> 3f019d1c
         let mut events = Evented::empty();
         if self.is_approved {
             warn!("{:?} Received duplicate NodeApproval.", self);
             return events.with_value(Ok(()));
         }
 
-<<<<<<< HEAD
-        self.get_approval_timer_token = None;
-
         self.peer_mgr.add_prefixes(sections.keys().into_iter().cloned().collect_vec());
-=======
-        self.peer_mgr.add_prefixes(sections.into_iter().map(|&(prefix, _)| prefix).collect());
->>>>>>> 3f019d1c
 
         // TODO: is this necessary as this node is not approved as a full node by the section yet
         let our_prefix = *self.peer_mgr.routing_table().our_prefix();
@@ -928,18 +888,10 @@
 
         let name = *self.name();
         if let Err(error) = self.send_routing_message(RoutingMessage {
-<<<<<<< HEAD
             src: Authority::ManagedNode(name),
             dst: Authority::Section(name),
             content: MessageContent::ApprovalConfirmation,
         }) {
-=======
-                src: Authority::ManagedNode(name),
-                dst: Authority::Section(name),
-                content: MessageContent::ApprovalConfirmation,
-            })
-            .extract(&mut events) {
->>>>>>> 3f019d1c
             debug!("{:?} Failed sending ApprovalConfirmation: {:?}",
                    self,
                    error);
@@ -947,13 +899,8 @@
 
         trace!("{:?} received {:?} on NodeApproval.", self, sections);
 
-<<<<<<< HEAD
-        for section in sections.values() {
-            for pub_id in section.iter() {
-=======
         for section in sections {
-            for pub_id in &section.1 {
->>>>>>> 3f019d1c
+            for pub_id in section.1 {
                 if !self.peer_mgr.routing_table().has(pub_id.name()) {
                     self.peer_mgr.expect_peer(pub_id);
                     debug!("{:?} Sending connection info to {:?} on NodeApproval.",
@@ -1002,16 +949,8 @@
 
     fn handle_resource_proof_response(&mut self,
                                       peer_id: PeerId,
-<<<<<<< HEAD
-                                      proof: Vec<u8>,
-                                      leading_zero_bytes: u32) {
-=======
                                       proof: VecDeque<u8>,
-                                      leading_zero_bytes: u64)
-                                      -> Evented<Result<(), RoutingError>> {
-        let mut result = Evented::empty();
-
->>>>>>> 3f019d1c
+                                      leading_zero_bytes: u64) {
         let name = if let Some(name) = self.peer_mgr.get_peer_name(&peer_id) {
             *name
         } else {
@@ -1075,19 +1014,8 @@
                         let dst = routing_msg.src;
                         let msg = UserMessage::Response(response);
 
-<<<<<<< HEAD
                         self.send_ack_from(routing_msg, route, src);
                         self.send_user_message(src, dst, msg, priority)?;
-=======
-                        self.send_ack_from(routing_msg, route, src).extract(&mut result);
-
-                        try_ev!(self.send_user_message(src,
-                                                       dst,
-                                                       UserMessage::Response(response),
-                                                       priority)
-                                    .extract(&mut result),
-                                result);
->>>>>>> 3f019d1c
 
                         return Ok(true);
                     }
@@ -1365,11 +1293,7 @@
                        self,
                        their_pub_id.name(),
                        err);
-<<<<<<< HEAD
                 return;
-=======
-                return result;
->>>>>>> 3f019d1c
             }
         };
         let nonce = box_::gen_nonce();
@@ -1767,16 +1691,8 @@
         }
 
         // TODO - do we need to reply if `expect_id` triggers a failure here?
-<<<<<<< HEAD
         let own_section = self.peer_mgr
             .expect_join_our_section(expect_id.name(), &client_auth)?;
-=======
-        let own_section = try_ev!(self.peer_mgr
-                                      .expect_join_our_section(expect_id.name(),
-                                                               &client_auth,
-                                                               self.full_id.public_id()),
-                                  Evented::empty());
->>>>>>> 3f019d1c
         let response_content = MessageContent::GetNodeNameResponse {
             relocated_id: expect_id,
             section: own_section,
@@ -1840,7 +1756,6 @@
                        self,
                        pub_id,
                        error);
-<<<<<<< HEAD
             }
         }
         result.with_value(Ok(()))
@@ -1909,8 +1824,6 @@
                            member,
                            error);
                 }
-=======
->>>>>>> 3f019d1c
             }
         }
         result.with_value(Ok(()))
@@ -2161,23 +2074,10 @@
             }
         }
 
-<<<<<<< HEAD
         let (new_sent_to, target_peer_ids) = self.get_targets(routing_msg, route, hop, sent_to)?;
 
         for target_peer_id in target_peer_ids {
             self.send_signed_msg_to_peer(signed_msg, target_peer_id, route, new_sent_to.clone())?;
-=======
-        let (new_sent_to, target_peer_ids) =
-            try_ev!(self.get_targets(routing_msg, route, hop, sent_to),
-                    Evented::empty());
-
-        for target_peer_id in target_peer_ids {
-            try_ev!(self.send_signed_msg_to_peer(signed_msg,
-                                                 target_peer_id,
-                                                 route,
-                                                 new_sent_to.clone()),
-                    Evented::empty());
->>>>>>> 3f019d1c
         }
         Ok(())
     }
@@ -2217,18 +2117,10 @@
             if self.filter_outgoing_routing_msg(signed_msg.routing_message(), peer_id, 0) {
                 return Ok(());
             }
-<<<<<<< HEAD
             let hop_msg = HopMessage::new(signed_msg,
                                           0,
                                           BTreeSet::new(),
                                           self.full_id.signing_private_key())?;
-=======
-            let hop_msg = try_ev!(HopMessage::new(signed_msg,
-                                                  0,
-                                                  BTreeSet::new(),
-                                                  self.full_id.signing_private_key()),
-                                  Evented::empty());
->>>>>>> 3f019d1c
             let message = Message::Hop(hop_msg);
             let raw_bytes = serialisation::serialise(&message)?;
             self.send_or_drop(peer_id, raw_bytes, priority);
@@ -2397,12 +2289,7 @@
         trace!("{:?} Resending connection info request to {:?}",
                self,
                their_name);
-<<<<<<< HEAD
         self.send_connection_info(our_pub_info, their_public_id, src, dst, None);
-=======
-        self.send_connection_info(our_pub_info, their_public_id, src, dst, None)
-            .extract(&mut result);
->>>>>>> 3f019d1c
         result.with_value(Ok(()))
     }
 
@@ -2753,12 +2640,7 @@
             Client { .. } => vec![],
         };
 
-<<<<<<< HEAD
         let signed_msg = SignedMessage::new(routing_msg, &self.full_id, sending_names)?;
-=======
-        let signed_msg = try_ev!(SignedMessage::new(routing_msg, &self.full_id, sending_names),
-                                 result);
->>>>>>> 3f019d1c
         if !self.add_to_pending_acks(&signed_msg, route) {
             debug!("{:?} already received an ack for {:?} - so not resending it.",
                    self,
@@ -2777,38 +2659,17 @@
                     self.sig_accumulator.add_message(signed_msg, min_section_size, route) {
                     trace!("{:?} Message accumulated - sending: {:?}", self, msg);
                     if self.in_authority(&msg.routing_message().dst) {
-<<<<<<< HEAD
                         self.handle_signed_message(msg, route, our_name, &BTreeSet::new())?;
                     } else {
                         self.send_signed_message(&msg, route, &our_name, &BTreeSet::new())?;
-=======
-                        try_evx!(self.handle_signed_message(msg,
-                                                            route,
-                                                            our_name,
-                                                            &BTreeSet::new()),
-                                 result);
-                    } else {
-                        try_evx!(self.send_signed_message(&msg,
-                                                          route,
-                                                          &our_name,
-                                                          &BTreeSet::new()),
-                                 result);
->>>>>>> 3f019d1c
                     }
                 }
                 Ok(())
             }
             Some(target_name) => {
                 if let Some(&peer_id) = self.peer_mgr.get_peer_id(&target_name) {
-<<<<<<< HEAD
                     let direct_msg = signed_msg.routing_message()
                         .to_signature(self.full_id().signing_private_key())?;
-=======
-                    let direct_msg = try_ev!(signed_msg.routing_message()
-                                                 .to_signature(self.full_id()
-                                                     .signing_private_key()),
-                                             result);
->>>>>>> 3f019d1c
                     trace!("{:?} Sending signature for {:?} to {:?}",
                            self,
                            signed_msg,
