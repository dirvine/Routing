--- conflicted
+++ resolved
@@ -372,39 +372,12 @@
                 thread::sleep_ms(10);
                 copied_client.lock().unwrap().run();
             }
-<<<<<<< HEAD
         });
         if !args.get_str("peer").is_empty() {
             match SocketAddr::from_str(args.get_str("peer")) {
                 Ok(addr) => {
                     println!("initial bootstrapping to {} ", addr);
                     let _ = mutate_client.lock().unwrap().bootstrap(Some(vec![Endpoint::Tcp(addr)]), None);
-=======
-            loop {
-                command.clear();
-                println!("Enter command (stop | put <key> <value> | get <key>)>");
-                let _ = io::stdin().read_line(&mut command);
-                let v: Vec<&str> = command.split(' ').collect();
-                match v[0].trim() {
-                    "stop" => break,
-                    "put" => {
-                        let key: Vec<u8> = v[1].trim().bytes().collect();
-                        let value: Vec<u8> = v[2].trim().bytes().collect();
-                        let data = TestData::new(key.clone(), value.clone());
-                        let key_string = std::string::String::from_utf8(key).unwrap();
-                        let value_string = std::string::String::from_utf8(value).unwrap();
-                        println!("Putting {} to network under key {}", value_string, key_string);
-                        let _ = mutate_client.lock().unwrap().put(data);
-                    },
-                    "get" => {
-                        let key: Vec<u8> = v[1].trim().bytes().collect();
-                        let name = TestData::get_name_from_key(&key);
-                        let key_string = std::string::String::from_utf8(key).unwrap();
-                        println!("Getting value for key {} from network.", key_string);
-                        let _ = mutate_client.lock().unwrap().get(201, name);
-                    },
-                    _ => println!("Invalid Option")
->>>>>>> 9b9bf107
                 }
                 Err(_) => {}
             };
@@ -414,7 +387,7 @@
         }
         loop {
             command.clear();
-            println!("Input command (stop, put <key> <value>, get <key>)");
+            println!("Enter command (stop | put <key> <value> | get <key>)>");
             let _ = io::stdin().read_line(&mut command);
             let v: Vec<&str> = command.split(' ').collect();
             match v[0].trim() {
@@ -422,15 +395,17 @@
                 "put" => {
                     let key: Vec<u8> = v[1].trim().bytes().collect();
                     let value: Vec<u8> = v[2].trim().bytes().collect();
-                    let data = TestData::new(key, value);
-                    println!("putting data {:?} to network with name as {}", data, data.name());
+                    let data = TestData::new(key.clone(), value.clone());
+                    let key_string = std::string::String::from_utf8(key).unwrap();
+                    let value_string = std::string::String::from_utf8(value).unwrap();
+                    println!("Putting {} to network under key {}", value_string, key_string);
                     let _ = mutate_client.lock().unwrap().put(data);
                 },
                 "get" => {
                     let key: Vec<u8> = v[1].trim().bytes().collect();
                     let name = TestData::get_name_from_key(&key);
                     let key_string = std::string::String::from_utf8(key).unwrap();
-                    println!("getting data having key {} from network using name as {}", key_string, name);
+                    println!("Getting value for key {} from network.", key_string);
                     let _ = mutate_client.lock().unwrap().get(201, name);
                 },
                 _ => println!("Invalid Option")
